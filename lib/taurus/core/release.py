#!/usr/bin/env python

#############################################################################
##
# This file is part of Taurus
##
# http://taurus-scada.org
##
# Copyright 2011 CELLS / ALBA Synchrotron, Bellaterra, Spain
##
# Taurus is free software: you can redistribute it and/or modify
# it under the terms of the GNU Lesser General Public License as published by
# the Free Software Foundation, either version 3 of the License, or
# (at your option) any later version.
##
# Taurus is distributed in the hope that it will be useful,
# but WITHOUT ANY WARRANTY; without even the implied warranty of
# MERCHANTABILITY or FITNESS FOR A PARTICULAR PURPOSE.  See the
# GNU Lesser General Public License for more details.
##
# You should have received a copy of the GNU Lesser General Public License
# along with Taurus.  If not, see <http://www.gnu.org/licenses/>.
##
#############################################################################

"""
Release data for the taurus project. It contains the following members:

    - version : (str) version string
    - description : (str) brief description
    - long_description : (str) a long description
    - license : (str) license
    - authors : (dict<str, tuple<str,str>>) the list of authors
    - url : (str) the project url
    - download_url : (str) the project download url
    - platforms : list<str> list of supported platforms
    - keywords : list<str> list of keywords
"""

# -*- coding: utf-8 -*-
__docformat__ = "restructuredtext"


# Name of the package for release purposes.  This is the name which labels
# the tarballs and RPMs made by distutils, so it's best to lowercase it.
name = 'taurus'

# we use semantic versioning (http://semver.org/) and we update it using the
# bumpversion script (https://github.com/peritus/bumpversion)
<<<<<<< HEAD
version = '4.5.1-alpha'
=======
version = '4.5.0'
>>>>>>> ded6c781

# generate version_info and revision (**deprecated** since version 4.0.2-dev).
if '-' in version:
    _v, _rel = version.split('-')
else:
    _v, _rel = version, ''
_v = tuple([int(n) for n in _v.split('.')])
version_info = _v + (_rel, 0)   # deprecated, do not use
revision = str(version_info[4])  # deprecated, do not use


description = "A framework for scientific/industrial CLIs and GUIs"

long_description = """Taurus is a python framework for control and data
acquisition CLIs and GUIs in scientific/industrial environments.
It supports multiple control systems or data sources: Tango, EPICS,...
New control system libraries can be integrated through plugins."""

license = 'LGPL'

authors = {'Tiago_et_al': ('Tiago Coutinho et al.', ''),
           'Community': ('Taurus Community',
                         'tauruslib-devel@lists.sourceforge.net'),
           }


url = 'http://www.taurus-scada.org'

download_url = 'http://pypi.python.org/packages/source/t/taurus'

platforms = ['Linux', 'Windows']

keywords = ['CLI', 'GUI', 'PyTango', 'Tango', 'Shell', 'Epics']<|MERGE_RESOLUTION|>--- conflicted
+++ resolved
@@ -47,11 +47,7 @@
 
 # we use semantic versioning (http://semver.org/) and we update it using the
 # bumpversion script (https://github.com/peritus/bumpversion)
-<<<<<<< HEAD
 version = '4.5.1-alpha'
-=======
-version = '4.5.0'
->>>>>>> ded6c781
 
 # generate version_info and revision (**deprecated** since version 4.0.2-dev).
 if '-' in version:
