#!/usr/bin/env python

#############################################################################
##
# This file is part of Taurus
##
# http://taurus-scada.org
##
# Copyright 2011 CELLS / ALBA Synchrotron, Bellaterra, Spain
##
# Taurus is free software: you can redistribute it and/or modify
# it under the terms of the GNU Lesser General Public License as published by
# the Free Software Foundation, either version 3 of the License, or
# (at your option) any later version.
##
# Taurus is distributed in the hope that it will be useful,
# but WITHOUT ANY WARRANTY; without even the implied warranty of
# MERCHANTABILITY or FITNESS FOR A PARTICULAR PURPOSE.  See the
# GNU Lesser General Public License for more details.
##
# You should have received a copy of the GNU Lesser General Public License
# along with Taurus.  If not, see <http://www.gnu.org/licenses/>.
##
#############################################################################

"""This module contains all taurus tango attribute"""

__all__ = ["TangoAttribute", "TangoAttributeEventListener", "TangoAttrValue"]

__docformat__ = "restructuredtext"

# -*- coding: utf-8 -*-
import re
import time
import threading
import weakref
import PyTango
import numpy
from functools import partial

from taurus import Manager
from taurus.external.pint import Quantity, UR, UndefinedUnitError

from taurus import tauruscustomsettings
from taurus.core.taurusattribute import TaurusAttribute
from taurus.core.taurusbasetypes import (TaurusEventType,
                                         TaurusSerializationMode,
                                         SubscriptionState, TaurusAttrValue,
                                         DataFormat, DataType)
from taurus.core.taurusoperation import WriteAttrOperation
from taurus.core.util.event import (EventListener, BoundMethodWeakref)
from taurus.core.util.log import (debug, taurus4_deprecation,
                                  deprecation_decorator)

from taurus.core.tango.enums import (EVENT_TO_POLLING_EXCEPTIONS,
                                     FROM_TANGO_TO_NUMPY_TYPE,
                                     DevState)

from .util.tango_taurus import (description_from_tango,
                                display_level_from_tango,
                                quality_from_tango,
                                standard_display_format_from_tango,
                                quantity_from_tango_str,
                                str_2_obj, data_format_from_tango,
                                data_type_from_tango)


class TangoAttrValue(TaurusAttrValue):
    """A TaurusAttrValue specialization to decode PyTango.DeviceAttribute
    objects
    """

    def __init__(self, attr=None, pytango_dev_attr=None, config=None):
        # config parameter is kept for backwards compatibility only
        TaurusAttrValue.__init__(self)
        if config is not None:
            from taurus.core.util.log import deprecated
            deprecated(dep='"config" kwarg', alt='"attr"', rel='4.0')
            attr = config
        if attr is None:
            self._attrRef = None
        else:
            self._attrRef = weakref.proxy(attr)
        self.config = self._attrRef  # bck-compat

        self._pytango_dev_attr = p = pytango_dev_attr
        if p is None:
            self._pytango_dev_attr = p = PyTango.DeviceAttribute()
            return

        if self._attrRef is None:
            return

        numerical = PyTango.is_numerical_type(self._attrRef._tango_data_type,
                                              inc_array=True)

        if p.has_failed:
            self.error = PyTango.DevFailed(*p.get_err_stack())
        else:
            # spectra and images can be empty without failing
            if p.is_empty and self._attrRef.data_format != DataFormat._0D:
                dtype = FROM_TANGO_TO_NUMPY_TYPE.get(
                    self._attrRef._tango_data_type)
                if self._attrRef.data_format == DataFormat._1D:
                    shape = (0,)
                elif self._attrRef.data_format == DataFormat._2D:
                    shape = (0, 0)
                p.value = numpy.empty(shape, dtype=dtype)
                if not (numerical or self._attrRef.type == DataType.Boolean):
                    # generate a nested empty list of given shape
                    p.value = []
                    for _ in xrange(len(shape) - 1):
                        p.value = [p.value]

        rvalue = p.value
        wvalue = p.w_value
        if numerical:
            units = self._attrRef._units
            if rvalue is not None:
                rvalue = Quantity(rvalue, units=units)
            if wvalue is not None:
                wvalue = Quantity(wvalue, units=units)
        elif isinstance(rvalue, PyTango._PyTango.DevState):
            rvalue = DevState[str(rvalue)]

        self.rvalue = rvalue
        self.wvalue = wvalue
        self.time = p.time  # TODO: decode this into a TaurusTimeVal
        self.quality = quality_from_tango(p.quality)

    def __getattr__(self, name):
        try:
            ret = getattr(self._attrRef, name)
        except AttributeError:
            try:
                ret = getattr(self._pytango_dev_attr, name)
            except AttributeError:
                raise AttributeError('%s has no attribute %s'
                                     % (self.__class__.__name__, name))
        # return the attr but only after warning
        from taurus.core.util.log import deprecated
        deprecated(dep='TangoAttrValue.%s' % name,
                   alt='TangoAttribute.%s' % name, rel='4.0')
        return ret

    # --------------------------------------------------------
    # This is for backwards compat with the API of taurus < 4
    #
    @taurus4_deprecation(alt='.rvalue')
    def _get_value(self):
        """for backwards compat with taurus < 4"""
        try:
            return self.__fix_int(self.rvalue.magnitude)
        except AttributeError:
            return self.rvalue

    @taurus4_deprecation(alt='.rvalue')
    def _set_value(self, value):
        """for backwards compat with taurus < 4"""
        debug('Setting %r to %s' % (value, self.name))

        if self.rvalue is None:  # we do not have a previous rvalue
            import numpy
            dtype = numpy.array(value).dtype
            if numpy.issubdtype(dtype, int) or numpy.issubdtype(dtype, float):
                msg = 'Refusing to set ambiguous value (deprecated .value API)'
                raise ValueError(msg)
            else:
                self.rvalue = value
        elif hasattr(self.rvalue, 'units'):  # we do have it and is a Quantity
            self.rvalue = Quantity(value, units=self.rvalue.units)
        else:  # we do have a previous value and is not a quantity
            self.rvalue = value

    value = property(_get_value, _set_value)

    @taurus4_deprecation(alt='.wvalue')
    def _get_w_value(self):
        """for backwards compat with taurus < 4"""
        debug(repr(self))
        try:
            return self.__fix_int(self.wvalue.magnitude)
        except AttributeError:
            return self.wvalue

    @taurus4_deprecation(alt='.wvalue')
    def _set_w_value(self, value):
        """for backwards compat with taurus < 4"""
        debug('Setting %r to %s' % (value, self.name))

        if self.wvalue is None:  # we do not have a previous wvalue
            import numpy
            dtype = numpy.array(value).dtype
            if numpy.issubdtype(dtype, int) or numpy.issubdtype(dtype, float):
                msg = 'Refusing to set ambiguous value (deprecated .value API)'
                raise ValueError(msg)
            else:
                self.wvalue = value
        elif hasattr(self.wvalue, 'units'):  # we do have it and is a Quantity
            self.wvalue = Quantity(value, units=self.wvalue.units)
        else:  # we do have a previous value and is not a quantity
            self.wvalue = value

    w_value = property(_get_w_value, _set_w_value)

    @property
    @taurus4_deprecation(alt='.error')
    def has_failed(self):
        return self.error

    def __fix_int(self, value):
        """cast value to int if  it is an integer.
        Works on scalar and non-scalar values
        """
        if self._attrRef.type is None or self._attrRef.type != DataType.Integer:
            return value
        try:
            return int(value)
        except TypeError:
            import numpy
            return numpy.array(value, dtype='int')


class TangoAttribute(TaurusAttribute):

    no_cfg_value = '-----'
    no_unit = 'No unit'
    no_standard_unit = 'No standard unit'
    no_display_unit = 'No display unit'
    no_description = 'No description'
    not_specified = 'Not specified'
    no_min_value = no_max_value = not_specified
    no_min_alarm = no_max_alarm = not_specified
    no_min_warning = no_max_warning = not_specified
    no_delta_t = no_delta_val = not_specified
    no_rel_change = no_abs_change = not_specified
    no_archive_rel_change = no_archive_abs_change = not_specified
    no_archive_period = not_specified

    # helper class property that stores a reference to the corresponding
    # factory
    _factory = None
    _scheme = 'tango'
    _description = 'A Tango Attribute'

    def __init__(self, name, parent, **kwargs):
        # the last attribute value
        self.__attr_value = None

        # the last attribute error
        self.__attr_err = None

        # Lock for protecting the critical read region 
        # where __attr_value and __attr_err are updated
        self.__read_lock = threading.RLock()

        # the change event identifier
        self.__chg_evt_id = None

        # current event subscription state
        self.__subscription_state = SubscriptionState.Unsubscribed
        self.__subscription_event = threading.Event()

        # the parent's HW object (the PyTango Device obj)
        self.__dev_hw_obj = None

        # unit for which a decode warning has already been issued
        self.__already_warned_unit = None

        self.call__init__(TaurusAttribute, name, parent, **kwargs)

        attr_info = None
        if parent:
            attr_name = self.getSimpleName()
            try:
                attr_info = parent.attribute_query(attr_name)
            except (AttributeError, PyTango.DevFailed):
                # if PyTango could not connect to the dev
                attr_info = None

        # Set default values in case the attrinfoex is None
        self.writable = False
        dis_level = PyTango.DispLevel.OPERATOR
        self.display_level = display_level_from_tango(dis_level)
        self.tango_writable = PyTango.AttrWriteType.READ
        self._units = self._unit_from_tango(PyTango.constants.UnitNotSpec)
        # decode the Tango configuration attribute (adds extra members)
        self._pytango_attrinfoex = None
        self._decodeAttrInfoEx(attr_info)

        # subscribe to configuration events (unsubscription done at cleanup)
        self.__cfg_evt_id = None
        if self.factory().is_tango_subscribe_enabled():
            self._subscribeConfEvents()

    def __del__(self):
        self.cleanUp()

    def cleanUp(self):
        self.trace("[TangoAttribute] cleanUp")
        self._unsubscribeConfEvents()
        TaurusAttribute.cleanUp(self)
        self.__dev_hw_obj = None
        self._pytango_attrinfoex = None

    def __getattr__(self, name):
        try:
            return getattr(self._pytango_attrinfoex, name)
        except AttributeError:
            raise Exception('TangoAttribute does not have the attribute %s'
                            % name)

    def getNewOperation(self, value):
        attr_value = PyTango.AttributeValue()
        attr_value.name = self.getSimpleName()
        attr_value.value = self.encode(value)
        op = WriteAttrOperation(self, attr_value)
        return op

    #-~-~-~-~-~-~-~-~-~-~-~-~-~-~-~-~-~-~-~-~-~-~-~-~-~-~-~-~-~-~-~-~-~-~-~-~-~-
    # PyTango connection
    #-~-~-~-~-~-~-~-~-~-~-~-~-~-~-~-~-~-~-~-~-~-~-~-~-~-~-~-~-~-~-~-~-~-~-~-~-~-

    def isInteger(self, inc_array=False):
        tgtype = self._tango_data_type
        return PyTango.is_int_type(tgtype, inc_array=inc_array)

    def isFloat(self, inc_array=False):
        tgtype = self._tango_data_type
        return PyTango.is_float_type(tgtype, inc_array=inc_array)

    def isBoolean(self, inc_array=False):
        tgtype = self._tango_data_type
        # PyTango.is_bool_type is not implemented in Tango7 and neither in
        # some Tango8, at least 8.1.1. Avoid to use is_bool_type method
        # while taurus is still compatible with these versions.
        # PyTango.is_bool_type(tgtype, inc_array=inc_array)
        if tgtype == PyTango.CmdArgType.DevBoolean:
            return True
        if inc_array and tgtype == PyTango.CmdArgType.DevVarBooleanArray:
            return True
        return False

    def isState(self):
        tgtype = self._tango_data_type
        return tgtype == PyTango.CmdArgType.DevState

    def getFormat(self, cache=True):
        return self.format

    def encode(self, value):
        """Translates the given value into a tango compatible value according to
        the attribute data type.

        Raises `pint.DimensionalityError` if value is a Quantity and it
        cannot be expressed in the units of the attribute set in the DB
        """
        if isinstance(value, Quantity):
            # convert to units of the attr in the DB (or raise an exception)
            magnitude = value.to(self._units).magnitude
        else:
            magnitude = value

        fmt = self.getDataFormat()
        tgtype = self._tango_data_type
        if fmt == DataFormat._0D:
            if tgtype == PyTango.CmdArgType.DevDouble:
                attrvalue = float(magnitude)
            elif tgtype == PyTango.CmdArgType.DevFloat:
                # We encode to float, but rounding to Tango::DevFloat precision
                # see: http://sf.net/p/sardana/tickets/162
                attrvalue = float(numpy.float32(magnitude))
            elif PyTango.is_int_type(tgtype):
                # changed as a partial workaround to a problem in PyTango
                # writing to DevULong64 attributes (see ALBA RT#29793)
                attrvalue = long(magnitude)
            elif tgtype == PyTango.CmdArgType.DevBoolean:
                try:
                    attrvalue = bool(int(magnitude))
                except:
                    attrvalue = str(magnitude).lower() == 'true'
            elif tgtype == PyTango.CmdArgType.DevUChar:
                attrvalue = int(magnitude)
            elif tgtype in (PyTango.CmdArgType.DevState,
                            PyTango.CmdArgType.DevEncoded):
                attrvalue = magnitude
            else:
                attrvalue = str(magnitude)
        elif fmt in (DataFormat._1D, DataFormat._2D):
            if PyTango.is_int_type(tgtype):
                # cast to integer because the magnitude conversion gives floats
                attrvalue = magnitude.astype('int64')
            elif tgtype == PyTango.CmdArgType.DevUChar:
                attrvalue = magnitude.view('uint8')
            else:
                attrvalue = magnitude
        else:
            attrvalue = str(magnitude)
        return attrvalue

    def decode(self, attr_value):
        """Decodes a value that was received from PyTango into the expected
        representation"""
        if self._pytango_attrinfoex is None:
            self.getAttributeInfoEx(cache=False)
            self._decodeAttrInfoEx()
        value = TangoAttrValue(pytango_dev_attr=attr_value, attr=self)
        return value

    def write(self, value, with_read=True):
        """ Write the value in the Tango Device Attribute """
        try:
            dev = self.getParentObj()
            name, value = self.getSimpleName(), self.encode(value)
            if self.isUsingEvents() or not self.isReadWrite():
                with_read = False
            if with_read:
                try:
                    result = dev.write_read_attribute(name, value)
                except AttributeError:
                    # handle old PyTango
                    dev.write_attribute(name, value)
                    result = dev.read_attribute(name)
                except PyTango.DevFailed, df:
                    for err in df:
                        # Handle old device servers
                        if err.reason == 'API_UnsupportedFeature':
                            dev.write_attribute(name, value)
                            result = dev.read_attribute(name)
                            break
                    else:
                        raise df
                self.poll(single=False, value=result, time=time.time())
                return self.decode(result)
            else:
                dev.write_attribute(name, value)
                return None
        except PyTango.DevFailed, df:
            err = df[0]
            self.error("[Tango] write failed (%s): %s" %
                       (err.reason, err.desc))
            raise df
        except Exception, e:
            self.error("[Tango] write failed: %s" % str(e))
            raise e

    def poll(self,  single=True, value=None, time=None, error=None):
        """ Notify listeners when the attribute has been polled"""
        with self.__read_lock:
            try:
                if single:
                    self.read(cache=False)
                else:
                    value = self.decode(value)
                    self.__attr_err = error
                    if self.__attr_err:
                        raise self.__attr_err
                    # Avoid "valid-but-outdated" notifications
                    # if FILTER_OLD_TANGO_EVENTS is enabled
                    # and the given timestamp is older than the timestamp
                    # of the cached value
                    filter_old_event = getattr(tauruscustomsettings,
                                               'FILTER_OLD_TANGO_EVENTS',
                                               False)
                    if (self.__attr_value is not None
                            and filter_old_event
                            and time is not None
                            and time < self.__attr_value.time.totime()
                       ):
                        return
                    self.__attr_value = value
            except PyTango.DevFailed, df:
                self.__subscription_event.set()
                self.debug("Error polling: %s" % df[0].desc)
                self.traceback()
                self.fireEvent(TaurusEventType.Error, self.__attr_err)
            except Exception, e:
                self.__subscription_event.set()
                self.debug("Error polling: %s" % str(e))
                self.fireEvent(TaurusEventType.Error, self.__attr_err)
            else:
                self.__subscription_event.set()
                self.fireEvent(TaurusEventType.Periodic, self.__attr_value)

    def read(self, cache=True):
        """ Returns the current value of the attribute.
            if cache is set to True (default) or the attribute has events
            active then it will return the local cached value. Otherwise it will
            read the attribute value from the tango device."""
        curr_time = time.time()
        if cache:
            try:
                attr_timestamp = self.__attr_value.time.totime()
            except AttributeError:
                attr_timestamp = 0
            dt = (curr_time - attr_timestamp) * 1000
            if dt < self.getPollingPeriod():
                if self.__attr_value is not None:
                    return self.__attr_value
                elif self.__attr_err is not None:
                    self.debug("[Tango] read from cache failed (%s): %s",
                               self.fullname, self.__attr_err)
                    raise self.__attr_err

        if not cache or (self.__subscription_state in 
                         (SubscriptionState.PendingSubscribe,
                          SubscriptionState.Unsubscribed)
                         and not self.isPollingActive()):
            with self.__read_lock:
                try:
                    dev = self.getParentObj()
                    v = dev.read_attribute(self.getSimpleName())
                    self.__attr_value = self.decode(v)
                    self.__attr_err = None
                    return self.__attr_value
                except PyTango.DevFailed as df:
                    self.__attr_value = None
                    self.__attr_err = df
                    err = df[0]
                    self.debug("[Tango] read failed (%s): %s",
                               err.reason, err.desc)
                    raise df
                except Exception as e:
                    self.__attr_value = None
                    self.__attr_err = e
                    self.debug("[Tango] read failed: %s", e)
                    raise e
        elif self.__subscription_state in (SubscriptionState.Subscribing,
                                           SubscriptionState.PendingSubscribe):
            self.__subscription_event.wait()

        if self.__attr_err is not None:
            raise self.__attr_err
        return self.__attr_value


    def getAttributeProxy(self):
        """Convenience method that creates and returns a PyTango.AttributeProxy
        object"""
        return PyTango.AttributeProxy(self.getFullName())

    #-~-~-~-~-~-~-~-~-~-~-~-~-~-~-~-~-~-~-~-~-~-~-~-~-~-~-~-~-~-~-~-~-~-~-~-~-~-
    # API for listeners
    #-~-~-~-~-~-~-~-~-~-~-~-~-~-~-~-~-~-~-~-~-~-~-~-~-~-~-~-~-~-~-~-~-~-~-~-~-~-

    def __fireRegisterEvent(self, listener):
        '''fire the first config and change (or error) events'''
        try:
            v = self.read()
            # note: it may seem redundant, but some widgets may only react to
            # one or another type, so we should send both for bck-compat
            # Taurus4 widgets should never use config events since the same info
            # is always emitted in a change event
            self.fireEvent(TaurusEventType.Config, v, listener)
            self.fireEvent(TaurusEventType.Change, v, listener)
        except:
            self.fireEvent(TaurusEventType.Error, self.__attr_err, listener)

    def addListener(self, listener):
        """ Add a TaurusListener object in the listeners list.
            If it is the first element and Polling is enabled starts the
            polling mechanism.
            If the listener is already registered nothing happens."""

        listeners = self._listeners
        initial_subscription_state = self.__subscription_state

        ret = TaurusAttribute.addListener(self, listener)
        if not ret:
            return ret

        assert len(listeners) >= 1

        if self.__subscription_state == SubscriptionState.Unsubscribed and len(listeners) == 1:
            self._subscribeEvents()

        # if initial_subscription_state == SubscriptionState.Subscribed:
        if len(listeners) > 1 and (initial_subscription_state == SubscriptionState.Subscribed or self.isPollingActive()):
            sm = self.getSerializationMode()
            if sm == TaurusSerializationMode.Concurrent:
                Manager().addJob(self.__fireRegisterEvent, None, (listener,))
            else:
                self.__fireRegisterEvent((listener,))
        return ret

    def removeListener(self, listener):
        """ Remove a TaurusListener from the listeners list. If polling enabled
            and it is the last element the stop the polling timer.
            If the listener is not registered nothing happens."""
        ret = TaurusAttribute.removeListener(self, listener)

        if not ret:
            return ret

        if self.hasListeners():
            return ret

        if self.__subscription_state != SubscriptionState.Unsubscribed:
            self._unsubscribeEvents()

        return ret

    #-~-~-~-~-~-~-~-~-~-~-~-~-~-~-~-~-~-~-~-~-~-~-~-~-~-~-~-~-~-~-~-~-~-~-~-~-~-
    # API for attribute configuration
    #-~-~-~-~-~-~-~-~-~-~-~-~-~-~-~-~-~-~-~-~-~-~-~-~-~-~-~-~-~-~-~-~-~-~-~-~-~-

    def setConfigEx(self, config):
        self.getParentObj().set_attribute_config([config])

    #-~-~-~-~-~-~-~-~-~-~-~-~-~-~-~-~-~-~-~-~-~-~-~-~-~-~-~-~-~-~-~-~-~-~-~-~-~-
    # PyTango event handling (private)
    #-~-~-~-~-~-~-~-~-~-~-~-~-~-~-~-~-~-~-~-~-~-~-~-~-~-~-~-~-~-~-~-~-~-~-~-~-~-

    def isUsingEvents(self):
        return self.__subscription_state == SubscriptionState.Subscribed
    
    def getSubscriptionState(self):
        return self.__subscription_state    

    def _process_event_exception(self, ex):
        pass

    def _subscribeEvents(self):
        """ Enable subscription to the attribute events. If change events are
            not supported polling is activated """
            
        if self.__chg_evt_id is not None:
            self.warning("chg events already subscribed (id=%s)"
                       %self.__chg_evt_id)
            return

        if self.__dev_hw_obj is None:
            dev = self.getParentObj()
            if dev is None:
                self.debug("failed to subscribe to chg events: device is None")
                return
            self.__dev_hw_obj = dev.getDeviceProxy()
            if self.__dev_hw_obj is None:
                self.debug("failed to subscribe to chg events: HW is None")
                return

        if not self.factory().is_tango_subscribe_enabled():
            self.enablePolling(True)
            return       

        try:
            self.__subscription_state = SubscriptionState.Subscribing
            self._call_dev_hw_subscribe_event(False)
        except:
            self.__subscription_state = SubscriptionState.PendingSubscribe
            self._activatePolling()
            self._call_dev_hw_subscribe_event(True)
                
    def _call_dev_hw_subscribe_event(self, stateless=True):
        """ Executes event subscription on parent TangoDevice objectName
        """
        
        if self.__chg_evt_id is not None:
            self.warning("chg events already subscribed (id=%s)",
                         self.__chg_evt_id)
            return
                
        attr_name = self.getSimpleName()

        # connects to self.push_event callback
        self.__chg_evt_id = self.__dev_hw_obj.subscribe_event(
                attr_name, PyTango.EventType.CHANGE_EVENT,
                BoundMethodWeakref(self.push_event), [], stateless)
        
        return self.__chg_evt_id
                
    def _unsubscribeEvents(self):
        # Careful in this method: This is intended to be executed in the cleanUp
        # so we should not access external objects from the factory, like the
        # parent object
        
        if self.__dev_hw_obj is not None and self.__chg_evt_id is not None:
            self.trace("Unsubscribing to change events (ID=%d)",
                       self.__chg_evt_id)
            try:
                self.__dev_hw_obj.unsubscribe_event(self.__chg_evt_id)
                self.__chg_evt_id = None
            except PyTango.DevFailed, df:
                if len(df.args) and df[0].reason == 'API_EventNotFound':
                    # probably tango shutdown has been initiated before and
                    # it unsubscribed from events itself
                    pass
                else:
                    self.debug("Failed: %s", df[0].desc)
                    self.trace(str(df))
        self._deactivatePolling()
        self.__subscription_state = SubscriptionState.Unsubscribed

    def _subscribeConfEvents(self):
        """ Enable subscription to the attribute configuration events."""
        self.trace("Subscribing to configuration events...")

        if self.__cfg_evt_id is not None:
            self.warning("cfg events already subscribed (id=%s)"
                       %self.__cfg_evt_id)
            return
        
        if self.__dev_hw_obj is None:
            dev = self.getParentObj()
            if dev is None:
                self.debug("failed to subscribe to cfg events: device is None")
                return
            self.__dev_hw_obj = dev.getDeviceProxy()
            if self.__dev_hw_obj is None:
                self.debug("failed to subscribe to cfg events: HW is None")
                return

        attr_name = self.getSimpleName()
        try:
            # connects to self.push_event callback
            self.__cfg_evt_id = self.__dev_hw_obj.subscribe_event(
                attr_name,
                PyTango.EventType.ATTR_CONF_EVENT,
<<<<<<< HEAD
                self, [], True)  # connects to self.push_event callback
        except PyTango.DevFailed as e:
=======
                BoundMethodWeakref(self.push_event), [], True)
        except PyTango.DevFailed, e:
>>>>>>> a4bf01bd
            self.debug("Error trying to subscribe to CONFIGURATION events.")
            self.traceback()
            # Subscription failed either because event mechanism is not available
            # or because the device server is not running.
            # The first possibility is assumed so an attempt to get the configuration
            # manually is done
            # TODO decide what should be done here
            try:
                attrinfoex = self.__dev_hw_obj.attribute_query(attr_name)
                self._decodeAttrInfoEx(attrinfoex)
            except:
                self.debug("Error getting attribute configuration")
                self.traceback()
                
    def _unsubscribeConfEvents(self):
        # Careful in this method: This is intended to be executed in the cleanUp
        # so we should not access external objects from the factory, like the
        # parent object
        
        if self.__cfg_evt_id is not None and self.__dev_hw_obj is not None:
            self.trace("Unsubscribing to configuration events (ID=%s)",
                       str(self.__cfg_evt_id))
            try:
                self.__dev_hw_obj.unsubscribe_event(self.__cfg_evt_id)
                self.__cfg_evt_id = None
            except PyTango.DevFailed, e:
                self.debug("Error trying to unsubscribe configuration events")
                self.trace(str(e))
                
    def subscribePendingEvents(self):
        """ Execute delayed event subscription
        """                
        if (self.__subscription_state == SubscriptionState.Unsubscribed 
                          or self.isPollingActive()):
            self.__subscription_state = SubscriptionState.PendingSubscribe
        self._subscribeConfEvents()
        self._call_dev_hw_subscribe_event(True)

    def push_event(self, event):
        """Method invoked by the PyTango layer when an event occurs.
        It propagates the event to listeners and delegates other tasks to
        specific handlers for different event types.
        """
        with self.__read_lock:
            # if it is a configuration event
            if isinstance(event, PyTango.AttrConfEventData):
                etype, evalue = self._pushConfEvent(event)
            # if it is an attribute event
            else:
                etype, evalue = self._pushAttrEvent(event)

            # notify the listeners if required (i.e, if etype is not None)
            if etype is None:
                return
            manager = Manager()
            sm = self.getSerializationMode()
            listeners = tuple(self._listeners)
            if sm == TaurusSerializationMode.Concurrent:
                manager.addJob(self.fireEvent, None, etype, evalue,
                               listeners=listeners)
            else:
                self.fireEvent(etype, evalue, listeners=listeners)

    def _pushAttrEvent(self, event):
        """Handler of (non-configuration) events from the PyTango layer.
        It handles the subscription and the (de)activation of polling

        :param event: (A PyTango event)

        :return: (evt_type, evt_value)  Tuple containing the event type and the
                 event value. evt_type is a `TaurusEventType` (or None to
                 indicate that there should not be notification to listeners).
                 evt_value is a TaurusValue, an Exception, or None.
        """
        if not event.err:
            attr_value = self.decode(event.attr_value)
            filter_old_event = getattr(tauruscustomsettings,
                                       'FILTER_OLD_TANGO_EVENTS', False)
            time = event.attr_value.time.totime()

            # Discard "valid" events if the attribute value is not None
            # and FILTER_OLD_TANGO_EVENTS is enabled
            # and the given timestamp is older than the timestamp
            # of the cache value
            if (self.__attr_value is not None
                and filter_old_event
                and time < self.__attr_value.time.totime()):
                return [None, None]

            self.__attr_value = attr_value
            self.__attr_err = None
            self.__subscription_state = SubscriptionState.Subscribed
            self.__subscription_event.set()
            if not self.isPollingForced():
                self._deactivatePolling()
            return TaurusEventType.Change, self.__attr_value

        elif event.errors[0].reason in EVENT_TO_POLLING_EXCEPTIONS:
            if not self.isPollingActive():
                self.info("Activating polling. Reason: %s",
                          event.errors[0].reason)
                self.__subscription_state = SubscriptionState.PendingSubscribe
                self._activatePolling()
            return [None, None]

        else:
            self.__attr_value, self.__attr_err = None, PyTango.DevFailed(
                *event.errors)
            self.__subscription_state = SubscriptionState.Subscribed
            self.__subscription_event.set()
            self._deactivatePolling()
            return TaurusEventType.Error, self.__attr_err

    def _pushConfEvent(self, event):
        """Handler of AttrConfEventData events from the PyTango layer.

        :param event: (PyTango.AttrConfEventData)

        :return: (evt_type, evt_value)  Tuple containing the event type and the
                 event value. evt_type is a `TaurusEventType` (or None to
                 indicate that there should not be notification to listeners).
                 evt_value is a TaurusValue, an Exception, or None.
        """
        if not event.err:
            # update conf-related attributes
            self._decodeAttrInfoEx(event.attr_conf)
            # make sure that there is a self.__attr_value
            if self.__attr_value is None:
                # TODO: maybe we can avoid this read?
                self.__attr_value = self.getValueObj(cache=False)
            return TaurusEventType.Config, self.__attr_value

        else:
            self.__attr_value, self.__attr_err = None, PyTango.DevFailed(
                *event.errors)
            return TaurusEventType.Error, self.__attr_err

    def isWrite(self, cache=True):
        return self.getTangoWritable(cache) == PyTango.AttrWriteType.WRITE

    def isReadOnly(self, cache=True):
        return not self.getTangoWritable(cache) == PyTango.AttrWriteType.READ

    def isReadWrite(self, cache=True):
        return self.getTangoWritable(cache) == PyTango.AttrWriteType.READ_WRITE

    def getTangoWritable(self, cache=True):
        """like TaurusAttribute.isWritable(), but it returns a
        PyTango.AttrWriteType instead of a bool"""
        return self.tango_writable

    def getLabel(self, cache=True):
        return self._label

    def getRange(self, cache=True):
        return self._range

    def getLimits(self, cache=True):
        return self.getRange(cache)

    def getRanges(self, cache=True):
        return self.getRange()

    def getAlarms(self, cache=True):
        return self._alarm

    def getWarnings(self, cache=True):
        return self._warning

    def getMaxDim(self, cache=True):
        return self.max_dim_x, self.max_dim_y

    def setLimits(self, low, high):
        self.setRange([low, high])

    def setLabel(self, lbl):
        TaurusAttribute.setLabel(self, lbl)
        infoex = self._pytango_attrinfoex or PyTango.AttributeInfoEx()
        infoex.label = lbl
        self._applyConfig()

    def setRange(self, *limits):
        if isinstance(limits[0], list):
            limits = limits[0]
        low, high = limits
        low = Quantity(low)
        if low.unitless:
            low = Quantity(low.magnitude, self._units)
        high = Quantity(high)
        if high.unitless:
            high = Quantity(high.magnitude, self._units)
        TaurusAttribute.setRange(self, [low, high])
        infoex = self._pytango_attrinfoex or PyTango.AttributeInfoEx()
        if low.magnitude != float('-inf'):
            infoex.min_value = str(low.to(self._units).magnitude)
        else:
            infoex.min_value = 'Not specified'
        if high.magnitude != float('inf'):
            infoex.max_value = str(high.to(self._units).magnitude)
        else:
            infoex.max_value = 'Not specified'
        self._applyConfig()

    def setWarnings(self, *limits):
        if isinstance(limits[0], list):
            limits = limits[0]
        low, high = limits
        low = Quantity(low)
        if low.unitless:
            low = Quantity(low.magnitude, self._units)
        high = Quantity(high)
        if high.unitless:
            high = Quantity(high.magnitude, self._units)
        TaurusAttribute.setWarnings(self, [low, high])
        infoex = self._pytango_attrinfoex or PyTango.AttributeInfoEx()
        if low.magnitude != float('-inf'):
            infoex.alarms.min_warning = str(low.to(self._units).magnitude)
        else:
            infoex.alarms.min_warning = 'Not specified'
        if high.magnitude != float('inf'):
            infoex.alarms.max_warning = str(high.to(self._units).magnitude)
        else:
            infoex.alarms.max_warning = 'Not specified'
        self._applyConfig()

    def setAlarms(self, *limits):
        if isinstance(limits[0], list):
            limits = limits[0]
        low, high = limits
        low = Quantity(low)
        if low.unitless:
            low = Quantity(low.magnitude, self._units)
        high = Quantity(high)
        if high.unitless:
            high = Quantity(high.magnitude, self._units)
        TaurusAttribute.setAlarms(self, [low, high])
        infoex = self._pytango_attrinfoex or PyTango.AttributeInfoEx()
        if low.magnitude != float('-inf'):
            infoex.alarms.min_alarm = str(low.to(self._units).magnitude)
        else:
            infoex.alarms.min_alarm = 'Not specified'
        if high.magnitude != float('inf'):
            infoex.alarms.max_alarm = str(high.to(self._units).magnitude)
        else:
            infoex.alarms.max_alarm = 'Not specified'
        self._applyConfig()

    def _applyConfig(self):
        config = self._pytango_attrinfoex or PyTango.AttributeInfoEx()
        self.setConfigEx(config)

    def _decodeAttrInfoEx(self, pytango_attrinfoex=None):
        if pytango_attrinfoex is None:
            return

        self._pytango_attrinfoex = i = pytango_attrinfoex

        self.writable = i.writable != PyTango.AttrWriteType.READ
        self._label = i.label
        self.data_format = data_format_from_tango(i.data_format)
        desc = description_from_tango(i.description)
        if desc != "":
            self._description = desc
        self.type = data_type_from_tango(i.data_type)
        ###############################################################
        # changed in taurus4: range, alarm and warning now return
        # quantities if appropriate
        if self.isNumeric():
            units = self._unit_from_tango(i.unit)
        else:
            units = UR.parse_units(None)

        if PyTango.is_numerical_type(i.data_type, inc_array=True):
            Q_ = partial(quantity_from_tango_str, units=units,
                         dtype=i.data_type)
            ninf, inf = float('-inf'), float('inf')
            min_value = Q_(i.min_value) or Quantity(ninf, units)
            max_value = Q_(i.max_value) or Quantity(inf, units)
            min_alarm = Q_(i.alarms.min_alarm) or Quantity(ninf, units)
            max_alarm = Q_(i.alarms.max_alarm) or Quantity(inf, units)
            min_warning = Q_(i.alarms.min_warning) or Quantity(ninf, units)
            max_warning = Q_(i.alarms.max_warning) or Quantity(inf, units)
            self._range = [min_value, max_value]
            self._warning = [min_warning, max_warning]
            self._alarm = [min_alarm, max_alarm]

        ###############################################################
        # The following members will be accessed via __getattr__
        # self.standard_unit
        # self.display_unit
        # self.disp_level
        ###############################################################
        # Tango-specific extension of TaurusConfigValue
        self.display_level = display_level_from_tango(i.disp_level)
        self.tango_writable = i.writable
        self.max_dim = i.max_dim_x, i.max_dim_y
        ###############################################################
        fmt = standard_display_format_from_tango(i.data_type, i.format)
        self.format_spec = fmt.lstrip('%')  # format specifier
        match = re.search("[^\.]*\.(?P<precision>[0-9]+)[eEfFgG%]", fmt)
        if match:
            self.precision = int(match.group(1))
        # self._units and self._display_format is to be used by
        # TangoAttrValue for performance reasons. Do not rely on it in other
        # code
        self._units = units

    @property
    @deprecation_decorator(alt='format_spec or precision', rel='4.0.4')
    def format(self):
        i = self._pytango_attrinfoex or PyTango.AttributeInfoEx()
        return standard_display_format_from_tango(i.data_type, i.format)

    @property
    def _tango_data_type(self):
        '''returns the *tango* (not Taurus) data type'''
        i = self._pytango_attrinfoex or PyTango.AttributeInfoEx()
        return i.data_type

    def _unit_from_tango(self, unit):
        # silently treat unit-not-defined as unitless
        # TODO: consider logging that unit-not-defined is treated as unitless
        # TODO: See https://github.com/taurus-org/taurus/issues/584 and
        # https://github.com/taurus-org/taurus/pull/662
        # The extra comparison to "No unit" is necessary where
        # server/database runs Tango 7 or 8 and client runs higher versions.
        if unit == PyTango.constants.UnitNotSpec or unit == "No unit":
            unit = None
        try:
            return UR.parse_units(unit)
        except Exception as e:
            # TODO: Maybe we could dynamically register the unit in the UR
            msg = 'Unknown unit "%s" (will be treated as unitless)'
            if self.__already_warned_unit == unit:
                self.debug(msg, unit)
            else:
                self.warning(msg, unit)
                self.debug('%r', e)
                self.__already_warned_unit = unit
            return UR.parse_units(None)

    #-~-~-~-~-~-~-~-~-~-~-~-~-~-~-~-~-~-~-~-~-~-~-~-~-~-~-~-~-~-~-~-~-~-~-~-~-~-
    # Deprecated methods
    #-~-~-~-~-~-~-~-~-~-~-~-~-~-~-~-~-~-~-~-~-~-~-~-~-~-~-~-~-~-~-~-~-~-~-~-~-~-

    @taurus4_deprecation(alt=".description")
    def getDescription(self, cache=True):
        return self.description

    @taurus4_deprecation(alt=".description")
    def setDescription(self, descr):
        self.description = descr

    @taurus4_deprecation()
    def isInformDeviceOfErrors(self):
        return False

    @taurus4_deprecation(dbg_msg='Deprecated method')
    def displayValue(self, value):
        return str(value)

    @taurus4_deprecation(alt='getLabel')
    def getDisplayValue(self, cache=True):
        attrvalue = self.getValueObj(cache=cache)
        if not attrvalue:
            return None
        v = attrvalue.rvalue

        return self.displayValue(v)

    @taurus4_deprecation(alt='.rvalue.units')
    def getStandardUnit(self, cache=True):
        try:
            return str(self.getValueObj(cache).rvalue.units)
        except:
            return None

    @taurus4_deprecation(alt='.rvalue.units')
    def getDisplayUnit(self, cache=True):
        try:
            return str(self.getValueObj(cache).rvalue.units)
        except:
            return None

    @taurus4_deprecation(dbg_msg='Do not use')
    def getDisplayWriteValue(self, cache=True):
        raise NotImplementedError("Not available since Taurus4")

    @taurus4_deprecation(alt='isWritable')
    def getWritable(self, cache=True):
        return self.isWritable(cache)

    @taurus4_deprecation(alt='self.data_format')
    def isScalar(self):
        return self.data_format == DataFormat._0D

    @taurus4_deprecation(alt='self.data_format')
    def isSpectrum(self):
        return self.data_format == DataFormat._1D

    @taurus4_deprecation(alt='self.data_format')
    def isImage(self):
        return self.data_format == DataFormat._2D

    @taurus4_deprecation(alt='getMaxDim')
    def getMaxDimX(self, cache=True):
        dim = self.getMaxDim(cache)
        if dim:
            return dim[0]
        else:
            return None

    @taurus4_deprecation(alt='getMaxDim')
    def getMaxDimY(self, cache=True):
        dim = self.getMaxDim(cache)
        if dim:
            return dim[1]
        else:
            return None

    @taurus4_deprecation(dbg_msg='Deprecated method')
    def getShape(self, cache=True):
        if self.isScalar(cache):
            return ()
        elif self.isSpectrum():
            return (self.getMaxDimX(),)
        else:
            return self.getMaxDim()

    @taurus4_deprecation(alt='getAttributeInfoEx')
    def getParam(self, param_name):
        """ Get attributes of AttributeInfoEx (PyTango)
        """
        try:
            return getattr(self._pytango_attrinfoex, param_name)
        except:
            return None

    @taurus4_deprecation(alt='PyTango')
    def setParam(self, param_name, value):
        """ Set attributes of AttributeInfoEx (PyTango)
        """
        if hasattr(self._pytango_attrinfoex, param_name):
            setattr(self._pytango_attrinfoex, param_name, str(value))
        self._applyConfig()

    @taurus4_deprecation(alt='self')
    def getConfig(self):
        """Returns the current configuration of the attribute."""
        return weakref.proxy(self)

    def getAttributeInfoEx(self, cache=True):
        if not cache:
            try:
                attr_name = self.getSimpleName()
                attrinfoex = self.__dev_hw_obj.attribute_query(attr_name)
                self._decodeAttrInfoEx(attrinfoex)
            except Exception as e:
                self.debug("Error getting attribute configuration: %s", e)
                self.traceback()

        return self._pytango_attrinfoex

    @taurus4_deprecation(alt='.rvalue.units')
    def getUnit(self, cache=True):
        try:
            return str(self.getValueObj(cache).rvalue.units)
        except:
            return None

    @taurus4_deprecation(alt='.rvalue.units')
    def _set_unit(self, value):
        '''for backwards compat with taurus < 4'''
        extra_msg = 'Ignoring setting of units of %s to %r' % (self.name,
                                                               value)
        self.debug(extra_msg)

    @taurus4_deprecation(alt='getMinRange')
    def getMinValue(self, cache=True):
        return self.getMinRange()

    @taurus4_deprecation(alt='getMaxRange')
    def getMaxValue(self, cache=True):
        return self.getMaxRange()

    @taurus4_deprecation(alt='getRange')
    def getCLimits(self):
        if self._pytango_attrinfoex is not None:
            value = [self._pytango_attrinfoex.min_value,
                     self._pytango_attrinfoex.max_value]
        else:
            value = [self.not_specified, self.not_specified]
        return value

    @taurus4_deprecation(alt='getAlarms')
    def getCAlarms(self):
        if self._pytango_attrinfoex is not None:
            value = [self._pytango_attrinfoex.min_alarm,
                     self._pytango_attrinfoex.max_alarm]
        else:
            value = [self.not_specified, self.not_specified]
        return value

    @taurus4_deprecation(alt='getWarnings')
    def getCWarnings(self):
        if self._pytango_attrinfoex is not None:
            value = [self._pytango_attrinfoex.alarms.min_warning,
                     self._pytango_attrinfoex.alarms.max_warning]
        else:
            value = [self.not_specified, self.not_specified]
        return value

    @taurus4_deprecation(alt='getRange + getAlarms + getWarnings')
    def getCRanges(self):
        if self._pytango_attrinfoex is not None:
            value = [self._pytango_attrinfoex.min_value,
                     self._pytango_attrinfoex.min_alarm,
                     self._pytango_attrinfoex.alarms.min_warning,
                     self._pytango_attrinfoex.alarms.max_warning,
                     self._pytango_attrinfoex.max_alarm,
                     self._pytango_attrinfoex.max_value]
        else:
            value = [self.not_specified, self.not_specified,
                     self.not_specified, self.not_specified,
                     self.not_specified, self.not_specified]
        return value

    @taurus4_deprecation(alt='.alarms[0]')
    def getMinAlarm(self):
        if self._pytango_attrinfoex is None:
            return None
        return self._pytango_attrinfoex.alarms.min_alarm

    @taurus4_deprecation(alt='.alarms[1]')
    def getMaxAlarm(self):
        if self._pytango_attrinfoex is None:
            return None
        return self._pytango_attrinfoex.alarms.max_alarm

    @taurus4_deprecation(alt='.warnings[0]')
    def getMinWarning(self):
        if self._pytango_attrinfoex is None:
            return None
        return self._pytango_attrinfoex.alarms.min_warning

    @taurus4_deprecation(alt='.warnings[1]')
    def getMaxWarning(self):
        if self._pytango_attrinfoex is None:
            return None
        return self._pytango_attrinfoex.alarms.max_warning

    @taurus4_deprecation(alt='.alarms')
    def setMinAlarm(self, value):
        if self._pytango_attrinfoex is None:
            self._pytango_attrinfoex.alarms.min_alarm = str(value)
            self._applyConfig()

    @taurus4_deprecation(alt='.alarms')
    def setMaxAlarm(self, value):
        if self._pytango_attrinfoex is None:
            self._pytango_attrinfoex.alarms.max_alarm = str(value)
            self._applyConfig()

    @taurus4_deprecation(alt='.warnings')
    def setMinWarning(self, value):
        if self._pytango_attrinfoex is None:
            self._pytango_attrinfoex.alarms.min_warning = str(value)
            self._applyConfig()

    @taurus4_deprecation(alt='.warnings')
    def setMaxWarning(self, value):
        if self._pytango_attrinfoex is None:
            self._pytango_attrinfoex.alarms.max_warning = str(value)
            self._applyConfig()

    # deprecated property!
    unit = property(getUnit, _set_unit)
    climits = property(getCLimits)
    calarms = property(getCAlarms)
    cwarnings = property(getCAlarms)
    cranges = property(getCRanges)

    min_alarm = property(getMinAlarm, setMinAlarm)
    max_alarm = property(getMaxAlarm, setMaxAlarm)
    min_warning = property(getMinWarning, setMinWarning)
    max_warning = property(getMaxWarning, setMaxWarning)

    # properties
    label = property(getLabel, setLabel)
    range = property(getRange, setRange)
    warnings = property(getWarnings, setWarnings)
    alarms = property(getAlarms, setAlarms)

    @property
    def description(self):
        return self._description

    @property
    def dev_alias(self):
        self.deprecated(dep='dev_alias', alt='getParentObj().name', rel='tep14')
        parent = self.getParentObj()
        if parent is None:
            return None
        else:
            return parent.name

    @description.setter
    def description(self, descr):
        if descr != self._description:
            if descr == '':
                descr = 'A Tango Attribute'
            self._description = descr
            self._applyConfig()


class TangoAttributeEventListener(EventListener):
    """A class that listens for an event with a specific value

    Note: Since this class stores for each event value the last timestamp when
    it occured, it should only be used for events for which the event value
    domain (possible values) is limited and well known (ex: an enum)"""

    def __init__(self, attr):
        EventListener.__init__(self)
        self.attr = attr
        attr.addListener(self)

    def eventReceived(self, s, t, v):
        if t not in (TaurusEventType.Change, TaurusEventType.Periodic):
            return
        self.fireEvent(v.value)


def test1():
    import numpy
    from taurus import Attribute
    a = Attribute('sys/tg_test/1/ulong64_scalar')

    a.write(numpy.uint64(88))

if __name__ == "__main__":
    test1()<|MERGE_RESOLUTION|>--- conflicted
+++ resolved
@@ -716,13 +716,8 @@
             self.__cfg_evt_id = self.__dev_hw_obj.subscribe_event(
                 attr_name,
                 PyTango.EventType.ATTR_CONF_EVENT,
-<<<<<<< HEAD
-                self, [], True)  # connects to self.push_event callback
+                BoundMethodWeakref(self.push_event), [], True)
         except PyTango.DevFailed as e:
-=======
-                BoundMethodWeakref(self.push_event), [], True)
-        except PyTango.DevFailed, e:
->>>>>>> a4bf01bd
             self.debug("Error trying to subscribe to CONFIGURATION events.")
             self.traceback()
             # Subscription failed either because event mechanism is not available
