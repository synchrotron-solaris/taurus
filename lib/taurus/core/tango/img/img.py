#!/usr/bin/env python

#############################################################################
##
# This file is part of Taurus
##
# http://taurus-scada.org
##
# Copyright 2011 CELLS / ALBA Synchrotron, Bellaterra, Spain
##
# Taurus is free software: you can redistribute it and/or modify
# it under the terms of the GNU Lesser General Public License as published by
# the Free Software Foundation, either version 3 of the License, or
# (at your option) any later version.
##
# Taurus is distributed in the hope that it will be useful,
# but WITHOUT ANY WARRANTY; without even the implied warranty of
# MERCHANTABILITY or FITNESS FOR A PARTICULAR PURPOSE.  See the
# GNU Lesser General Public License for more details.
##
# You should have received a copy of the GNU Lesser General Public License
# along with Taurus.  If not, see <http://www.gnu.org/licenses/>.
##
#############################################################################

"""The img submodule. It contains specific device implementation for CCDs and
2D detectors"""

__all__ = ['ImageDevice', 'ImageCounterDevice', 'PyImageViewer', 'ImgGrabber',
           'CCDPVCAM', 'ImgBeamAnalyzer', 'Falcon', 'LimaCCDs']

__docformat__ = 'restructuredtext'


from taurus.core.taurusbasetypes import TaurusEventType
from taurus.core.tango import TangoDevice
from taurus.core.util.containers import CaselessDict, CaselessList
from threading import RLock


class ImageDevice(TangoDevice):
    """A class encapsulating a generic image device"""

    def __init__(self, name, image_name='image', **kw):
        self.call__init__(TangoDevice, name, **kw)
        self.setImageAttrName(image_name)

    def addImageAttrName(self, attr_name):
        if attr_name in self._image_attr_names:
            return
        self._image_attr_names.append(attr_name)

    def setImageAttrName(self, attr_name):
        self._image_attr_names = CaselessList()
        self.addImageAttrName(attr_name)

    def getImageAttrName(self, idx=0):
        return self._image_attr_names[0]

    def getImageAttrNames(self):
        return self._image_attr_names


class ImageCounterDevice(ImageDevice):
    """A class encapsulating a generic image device that has an image counter
    attribute"""

    def __init__(self, name, image_name='image', image_ct='imagecounter', **kw):
        self._image_data = CaselessDict()
        self._image_id_attr_name = image_ct
        self.call__init__(ImageDevice, name, image_name, **kw)
        self._busy = False
        self._image_id_attr = self.getAttribute(self._image_id_attr_name)
        self._image_id_attr.addListener(self)

    def _setDirty(self, names=None):
        names = names or self.getImageAttrNames()
        for n in names:
            d = self._image_data.get(n, (True, None))
            self._image_data[n] = True, d[1]

    def _getDirty(self, names=None):
        names = names or self.getImageAttrNames()
        dirty = []
        for name in names:
            d = self._image_data.get(name)
            if d is None or d[0] == True:
                dirty.append(name)
        return names

    def getImageIDAttrName(self):
        return self._image_id_attr_name

    def eventReceived(self, evt_src, evt_type, evt_value):
        if evt_src == self._image_id_attr:
            if evt_type == TaurusEventType.Change:
                if not self._busy:
                    self.debug("Processing image %d" % evt_value.rvalue)
                    # discared events if there is one being processed
                    self._busy = True
                    # read the related Image attributes
                    # (asap and in one action)
                    images = self.getImageData()
                    self._setDirty()
                    self.fireEvent(evt_type, evt_value)
                    # maintain this fireEvent for backwards compatibility
                    # with Qub widget
                    self._emitImageEvents(evt_type, images)
                    self._busy = False
                else:
                    self.debug("Discard image %d" % evt_value.value)
        else:
            ImageDevice.eventReceived(self, evt_src, evt_type, evt_value)

    def _emitImageEvents(self, evt_type, images):
        for attr_image_name in images:
            image_value = images[attr_image_name][1]
            if hasattr(image_value, 'is_empty') and not image_value.is_empty:
                self.debug("fireEvent for %s attribute" % attr_image_name)
                if not hasattr(image_value, 'rvalue'):
                    image_value.rvalue = image_value.value
                # Only emit to upper layers the events where
                # something has been read.
                attr_image = self.getAttribute(image_value.name)
                attr_image.fireEvent(evt_type, image_value)

    def getImageData(self, names=None):
        if names is None:
            names = self.getImageAttrNames()
        elif isinstance(names, str):
            names = (names,)

        fetch = self._getDirty(names)

        try:
            data = self.read_attributes(fetch)
            for d in data:
                self._image_data[d.name] = False, d
        except:
            pass
        return self._image_data

PyImageViewer = ImageCounterDevice
ImgGrabber = ImageCounterDevice
CCDPVCAM = ImageCounterDevice


class Falcon(ImageCounterDevice):

    def __init__(self, name, image_name='image', **kw):
        self._color = False
        self.call__init__(ImageCounterDevice, name,
                          image_name=image_name, **kw)
        self.imgFormat_Attr = self.getAttribute("imageformat")
        self.imgFormat_Attr.addListener(self)

    def eventReceived(self, evt_src, evt_type, evt_value):
        if evt_src == self.getAttribute("imageformat"):
            if evt_type in (TaurusEventType.Change, TaurusEventType.Periodic):
                self._color = evt_value.value.lower() == "rgb24"
                return
        ImageCounterDevice.eventReceived(self, evt_src, evt_type, evt_value)

    def getImageData(self, names=None):
        data = ImageCounterDevice.getImageData(self, names=names)
        if self._color:
            for k, v in data.items():
                s = v[1].value.shape
                v[1].value = v[1].value.reshape((s[0], s[1] / 3, 3))
        return data


class ImgBeamAnalyzer(ImageCounterDevice):

    def __init__(self, name, image_name='roiimage', **kw):
        self.call__init__(ImageCounterDevice, name, image_name, **kw)


class LimaCCDs(ImageCounterDevice):

<<<<<<< HEAD
    def __init__(self, name, image_name='video_last_image', **kw):
        self.processing = False
        self.rlock = RLock()
        self.call__init__(ImageCounterDevice, name, image_name, **kw)

    def getImageIDAttrName(self):
        return 'video_last_image_counter'

    def eventReceived(self, evt_src, evt_type, evt_value):
        if evt_src == self._image_id_attr and self.processing == False:
            if evt_type == TaurusEventType.Change:
                with self.rlock:
                    self.processing = True
                    attr_image = self.getAttribute('video_last_image')
                    evt_value = attr_image.read(False)
                    attr_image.fireEvent(evt_type, evt_value)
                    self.processing = False

        else:
            ImageCounterDevice.eventReceived(
                self, evt_src, evt_type, evt_value)
=======
    def __init__(self, name, image_name='video_last_image',
                 image_ct='video_last_image_counter', **kw):
        self.call__init__(ImageCounterDevice, name, image_name, image_ct, **kw)
        self.debug("Prepared to listen image counter (%s) for the %s images"
                   % (self.getImageIDAttrName(), self.getImageAttrNames()))
>>>>>>> bb91875a
<|MERGE_RESOLUTION|>--- conflicted
+++ resolved
@@ -178,32 +178,8 @@
 
 class LimaCCDs(ImageCounterDevice):
 
-<<<<<<< HEAD
-    def __init__(self, name, image_name='video_last_image', **kw):
-        self.processing = False
-        self.rlock = RLock()
-        self.call__init__(ImageCounterDevice, name, image_name, **kw)
-
-    def getImageIDAttrName(self):
-        return 'video_last_image_counter'
-
-    def eventReceived(self, evt_src, evt_type, evt_value):
-        if evt_src == self._image_id_attr and self.processing == False:
-            if evt_type == TaurusEventType.Change:
-                with self.rlock:
-                    self.processing = True
-                    attr_image = self.getAttribute('video_last_image')
-                    evt_value = attr_image.read(False)
-                    attr_image.fireEvent(evt_type, evt_value)
-                    self.processing = False
-
-        else:
-            ImageCounterDevice.eventReceived(
-                self, evt_src, evt_type, evt_value)
-=======
     def __init__(self, name, image_name='video_last_image',
                  image_ct='video_last_image_counter', **kw):
         self.call__init__(ImageCounterDevice, name, image_name, image_ct, **kw)
         self.debug("Prepared to listen image counter (%s) for the %s images"
                    % (self.getImageIDAttrName(), self.getImageAttrNames()))
->>>>>>> bb91875a
