--- conflicted
+++ resolved
@@ -366,39 +366,25 @@
 
     def __init__(self, *args, **kwargs):
         """
-<<<<<<< HEAD
+
         Constructor. The following arguments are processed (the rest are
         directly passed to the constructor of
         :class:`TaurusGuiComponentDescription` )
 
-=======
-
-        :param args:
->>>>>>> ee33cab0
         :param instrumentkey: (str)
         :param model_in_config: (bool) whther to store model in settigns file or not
         :param modifiable_by_user: (bool) whether user can edit widget or not
         :param widget_formatter: (str) formatter used by this widget
-<<<<<<< HEAD
         :param widget_properties: (dict) a dictionary of property_names:values
                                   to be set on the widget
 
-=======
-
-        Additionally, extra configuration options can be passed in constructor as key word arguments.
-        Proper widget attributes will be set to corresponding values
->>>>>>> ee33cab0
         """
         self.instrumentkey = kwargs.pop('instrumentkey', None)
         self.icon = kwargs.pop("icon", None)
         self.model_in_config = kwargs.pop("model_in_config", None)
         self.modifiable_by_user = kwargs.pop("modifiable_by_user", None)
         self.widget_formatter = kwargs.pop("widget_formatter", None)
-<<<<<<< HEAD
         self.widget_properties = kwargs.pop("widget_properties", {})
-=======
-        self.widget_properties = kwargs.pop("widget_properties", None)
->>>>>>> ee33cab0
         TaurusGuiComponentDescription.__init__(self, *args, **kwargs)
 
     @staticmethod
@@ -430,7 +416,7 @@
         else:
             # ignore other "model" attributes (they are not from Taurus)
             model = None
-<<<<<<< HEAD
+
         return PanelDescription(
             name,
             classname=classname,
@@ -446,21 +432,6 @@
             widget_formatter=panel.widget_formatter,
             widget_properties=panel.widget_properties
             )
-=======
-        icon = panel.icon
-        model_in_config = panel.model_in_config
-        modifiable_by_user = panel.modifiable_by_user
-        widget_formatter = panel.widget_formatter
-        widget_properties = panel.widget_properties
-        return PanelDescription(name, classname=classname,
-                                modulename=modulename, widgetname=widgetname,
-                                floating=floating,
-                                sharedDataWrite=sharedDataWrite,
-                                sharedDataRead=sharedDataRead, model=model,
-                                icon=icon, model_in_config=model_in_config,
-                                modifiable_by_user=modifiable_by_user,
-                                widget_formatter=widget_formatter, widget_properties=widget_properties)
->>>>>>> ee33cab0
 
 
 class ToolBarDescription(TaurusGuiComponentDescription):
