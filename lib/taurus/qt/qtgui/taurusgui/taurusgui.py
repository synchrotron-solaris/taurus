--- conflicted
+++ resolved
@@ -1296,12 +1296,6 @@
                 except AttributeError:
                     pass
                 w = p.getWidget(sdm=Qt.qApp.SDM, setModel=False)
-<<<<<<< HEAD
-                if hasattr(w, "setCustomWidgetMap") and hasattr(w, "getCustomWidgetMap"):
-                    widget_map = self.getCustomWidgetMap()
-                    widget_map.update(w.getCustomWidgetMap())
-                    w.setCustomWidgetMap(widget_map)
-=======
 
                 for key, value in p.widget_properties.items():
                     # set additional configuration for the
@@ -1321,9 +1315,11 @@
                             if result == Qt.QMessageBox.Abort:
                                 sys.exit()
 
-                if hasattr(w, "setCustomWidgetMap"):
-                    w.setCustomWidgetMap(self.getCustomWidgetMap())
->>>>>>> b054bf99
+                if hasattr(w, "setCustomWidgetMap") and hasattr(w, "getCustomWidgetMap"):
+                    widget_map = self.getCustomWidgetMap()
+                    widget_map.update(w.getCustomWidgetMap())
+                    w.setCustomWidgetMap(widget_map)
+
                 if p.model is not None:
                     w.setModel(p.model)
                 if p.instrumentkey is None:
