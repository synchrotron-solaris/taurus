#!/usr/bin/env python

#############################################################################
##
## This file is part of Taurus
## 
## http://taurus-scada.org
##
## Copyright 2011 CELLS / ALBA Synchrotron, Bellaterra, Spain
## 
## Taurus is free software: you can redistribute it and/or modify
## it under the terms of the GNU Lesser General Public License as published by
## the Free Software Foundation, either version 3 of the License, or
## (at your option) any later version.
## 
## Taurus is distributed in the hope that it will be useful,
## but WITHOUT ANY WARRANTY; without even the implied warranty of
## MERCHANTABILITY or FITNESS FOR A PARTICULAR PURPOSE.  See the
## GNU Lesser General Public License for more details.
## 
## You should have received a copy of the GNU Lesser General Public License
## along with Taurus.  If not, see <http://www.gnu.org/licenses/>.
##
#############################################################################

"""
TaurusDevicePanel.py: 
"""

__all__ = ["TaurusDevicePanel","TaurusDevPanel"]

__docformat__ = 'restructuredtext'

import re,traceback
from taurus.external.qt import Qt

import taurus.qt.qtgui.resource
from taurus.core.taurusbasetypes import TaurusDevState, TaurusElementType
from taurus.core.taurusattribute import TaurusAttribute
from taurus.core.taurusdevice import TaurusDevice
from taurus.qt.qtgui.container import TaurusWidget, TaurusMainWindow
from taurus.qt.qtgui.display import TaurusValueLabel as LABEL_CLASS #@todo: TaurusValueLabel is deprecated. Use TaurusLabel instead
from taurus.qt.qtgui.display import TaurusStateLed as LED_CLASS #@todo: TaurusStateLed is deprecated. Use TaurusLed instead
from taurus.qt.qtgui.panel.taurusform import TaurusForm
from taurus.qt.qtgui.panel.taurusform import TaurusCommandsForm
from taurus.qt.qtgui.util.ui import UILoadable

from taurus.core.tango.tangodatabase import TangoDevInfo # @todo: Tango-centric!

###############################################################################
# TaurusDevicePanel (from Vacca)

# Variables that control TaurusDevicePanel shape

STATUS_HEIGHT=170
SPLIT_SIZES=[15,65,20]
IMAGE_SIZE=(200,100) #(width,height)

# Helper methods

def matchCl(m,k):# TODO: Tango-centric
    return re.match(m.lower(),k.lower())

def searchCl(m,k):# TODO: Tango-centric
    if m.startswith('^') or m.startswith('(^') or '(?!^' in m: return matchCl(m,k)
    return re.search(m.lower(),k.lower())

def get_regexp_dict(dct,key,default=None):# TODO: Tango-centric
    for k,v in dct.items(): #Trying regular expression match
        if matchCl(k,key):
            return v
    for k,v in dct.items(): #If failed, trying if key is contained
        if k.lower() in key.lower():
            return v
    if default is not None: return default
    else: raise Exception('KeyNotFound:%s'%k)
    
def get_eqtype(dev):# TODO: Tango-centric
    ''' It extracts the eqtype from a device name like domain/family/eqtype-serial'''
    try: eq = str(dev).split('/')[-1].split('-',1)[0].upper()
    except: eq = ''
    return eq
    
def str_to_filter(seq):# TODO: Tango-centric
    try: f = eval(seq)
    except: f = seq
    if isinstance(f,basestring): return {'.*':[f]}
    elif isinstance(f,list): return {'.*':f}
    else: return f
    
#Stacked palette
def get_White_palette():
        palette = Qt.QPalette()

        brush = Qt.QBrush(Qt.QColor(255,255,255))
        brush.setStyle(Qt.Qt.SolidPattern)
        palette.setBrush(Qt.QPalette.Active,Qt.QPalette.Base,brush)

        brush = Qt.QBrush(Qt.QColor(255,255,255))
        brush.setStyle(Qt.Qt.SolidPattern)
        palette.setBrush(Qt.QPalette.Active,Qt.QPalette.Window,brush)

        brush = Qt.QBrush(Qt.QColor(255,255,255))
        brush.setStyle(Qt.Qt.SolidPattern)
        palette.setBrush(Qt.QPalette.Inactive,Qt.QPalette.Base,brush)

        brush = Qt.QBrush(Qt.QColor(255,255,255))
        brush.setStyle(Qt.Qt.SolidPattern)
        palette.setBrush(Qt.QPalette.Inactive,Qt.QPalette.Window,brush)

        brush = Qt.QBrush(Qt.QColor(255,255,255))
        brush.setStyle(Qt.Qt.SolidPattern)
        palette.setBrush(Qt.QPalette.Disabled,Qt.QPalette.Base,brush)

        brush = Qt.QBrush(Qt.QColor(255,255,255))
        brush.setStyle(Qt.Qt.SolidPattern)
        palette.setBrush(Qt.QPalette.Disabled,Qt.QPalette.Window,brush)
        return palette

# TaurusDevicePanel class

class TaurusDevicePanel(TaurusWidget):
<<<<<<< HEAD
     # TODO: Tango-centric (This whole class should be called TangoDevicePanel)
     # TODO: a scheme-agnostic base class should be implemented
=======
    '''
    TaurusDevPanel is a Taurus Application inspired in Jive and Atk Panel.

    It Provides a Device selector and a panel for displaying information from
    the selected device.
    '''

>>>>>>> 70384dea
    READ_ONLY = False
    _attribute_filter = {} #A dictionary like {device_regexp:[attribute_regexps]}
    _command_filter = {} #A dictionary like {device_regexp:[(command_regexp,default_args)]}
    _icon_map = {} #A dictionary like {device_regexp:pixmap_url}

    @classmethod
    def setIconMap(klass,filters):
        """A dictionary like {device_regexp:pixmap_url}"""
        klass._icon_map = filters
        
    @classmethod
    def getIconMap(klass):
        return klass._icon_map
      
    @classmethod
    def setAttributeFilters(klass,filters):
        """ 
        It will set the attribute filters
        filters will be like: {device_regexp:[attribute_regexps]}
        example: {'.*/VGCT-.*': ['ChannelState','p[0-9]']}
        """
        klass._attribute_filter.update(filters)
        
    @classmethod
    def getAttributeFilters(klass):
        return klass._attribute_filter
        
    @classmethod
    def setCommandFilters(klass,filters):
        """ 
        It will set the command filters
        filters will be like: {device_regexp:[command_regexps]}
        example::
        
          {'.*/IPCT-.*': (
                           ('setmode',('SERIAL','LOCAL','STEP','FIXED','START','PROTECT')), 
                           ('onhv1',()), ('offhv1',()), ('onhv2',()), ('offhv2',()), 
                           ('sendcommand',())
                         ),}
                         
        """
        klass._command_filter.update(filters)        
        
    @classmethod
    def getCommandFilters(klass):
        return klass._command_filter
    
    ###########################################################################
    
    def __init__(self,parent=None,model=None,palette=None,bound=True):
        TaurusWidget.__init__(self,parent)
        if palette: self.setPalette(palette)
        self.setLayout(Qt.QGridLayout())
        self.bound = bound
        self._dups = []
        
        self.setWindowTitle('TaurusDevicePanel')
        self._label = Qt.QLabel()
        self._label.font().setBold(True)
        
        self._stateframe = TaurusWidget(self)
        self._stateframe.setLayout(Qt.QGridLayout())
        self._stateframe.layout().addWidget(Qt.QLabel('State'),0,0,Qt.Qt.AlignCenter)
        self._statelabel = LABEL_CLASS(self._stateframe)
        self._statelabel.setMinimumWidth(100)        
        self._statelabel.setShowQuality(False)
        self._statelabel.setShowState(True)
        self._stateframe.layout().addWidget(self._statelabel,0,1,Qt.Qt.AlignCenter)
        self._state = LED_CLASS(self._stateframe)
        self._state.setShowQuality(False)
        self._stateframe.layout().addWidget(self._state,0,2,Qt.Qt.AlignCenter)        
        
        self._statusframe = Qt.QScrollArea(self)
        self._status = LABEL_CLASS(self._statusframe)
        self._status.setShowQuality(False)
        self._status.setAlignment(Qt.Qt.AlignLeft)
        self._status.setFixedHeight(2000)
        self._status.setFixedWidth(5000)
        #self._statusframe.setFixedHeight(STATUS_HEIGHT)
        self._statusframe.setHorizontalScrollBarPolicy(Qt.Qt.ScrollBarAlwaysOn)
        self._statusframe.setVerticalScrollBarPolicy(Qt.Qt.ScrollBarAlwaysOn)
        self._statusframe.setWidget(self._status)
        self._statusframe.setPalette(get_White_palette())
        
        self._attrsframe = Qt.QTabWidget(self)
        
        self._splitter = Qt.QSplitter(Qt.Qt.Vertical,self) ##Horizontal will not allow to show labels of attributes!
        
        self._attrs,self._comms = None,None
        
        self.layout().addWidget(self._splitter,0,0)
        self._header = Qt.QFrame()
        self._header.setFixedHeight(1.1*IMAGE_SIZE[1])
        self._header.setLayout(Qt.QGridLayout())
        
        self._dup = Qt.QPushButton()
        qpixmap = taurus.qt.qtgui.resource.getPixmap(':/actions/window-new.svg')
        self._dup.setIcon(Qt.QIcon(qpixmap))
        self._dup.setIconSize(Qt.QSize(15,15))
        self.connect(self._dup,Qt.SIGNAL("pressed()"),self.duplicate)
        
        self._image = Qt.QLabel()
            
        self._header.layout().addWidget(self._image,0,0,2,1,Qt.Qt.AlignCenter)
        self._header.layout().addWidget(self._label,0,1,Qt.Qt.AlignLeft)
        self._header.layout().addWidget(self._stateframe,1,1,1,2,Qt.Qt.AlignLeft)
        self._header.layout().addWidget(self._dup,0,2,Qt.Qt.AlignRight)
        
        self._splitter.insertWidget(0,self._header)
        self._splitter.insertWidget(1,self._attrsframe)
        self._splitter.insertWidget(2,self._statusframe)
        self._splitter.setSizes(SPLIT_SIZES)
        [self._splitter.setStretchFactor(i,v) for i,v in enumerate(SPLIT_SIZES)]
        self._splitter.setCollapsible(0,False)
        self._splitter.setCollapsible(1,False)
        
        if model: self.setModel(model)
        
    def loadConfigFile(self,ifile=None):
        self.info('In TaurusDevicePanel.loadConfigFile(%s)'%ifile)
        if isinstance(ifile,file) or isinstance(ifile,str) and not ifile.endswith('.py'):
            TaurusWidget.loadConfigFile(self,ifile)
        else:
            from imp import load_source
            config_file = load_source('config_file',ifile)
            af,cf,im = [getattr(config_file,x,None) for x in ('AttributeFilters','CommandFilters','IconMap')]
            if af is not None:  self.setAttributeFilters(af)
            if cf is not None:  self.setCommandFilters(cf)
            if im is not None: self.setIconMap(im)
        self.debug('AttributeFilters are:\n%s'%self.getAttributeFilters())
        
    def duplicate(self):
        self._dups.append(TaurusDevicePanel(bound=False))
        self._dups[-1].setModel(self.getModel())
        self._dups[-1].show()
    
    @Qt.pyqtSignature("setModel(QString)")
    def setModel(self,model,pixmap=None):        
        model,modelclass,raw = str(model).strip(),'',model
        if model: 
            model = model and model.split()[0] or ''
            modelclass = taurus.Factory().findObjectClass(model)
        self.trace('In TaurusDevicePanel.setModel(%s(%s),%s)'%(raw,modelclass,pixmap))
        if model == self.getModel():
            return
        elif raw is None or not model or not modelclass: 
            if self.getModel(): self.detach()
            return
        elif issubclass(modelclass, TaurusAttribute):
            #if model.lower().endswith('/state'): 
            model = model.rsplit('/',1)[0] # TODO: Tango-centric
        elif not issubclass(modelclass, TaurusDevice):
            self.warning('TaurusDevicePanel accepts only Device models')
            return
        try:
            taurus.Device(model).ping() # TODO: Tango-centric
            if self.getModel(): self.detach() #Do not dettach previous model before pinging the new one (fail message will be shown at except: clause)
            TaurusWidget.setModel(self,model)
            self.setWindowTitle(str(model).upper())
            model = self.getModel()
            self._label.setText(model.upper())
            font = self._label.font()
            font.setPointSize(15)
            self._label.setFont(font)
            if pixmap is None and self.getIconMap():
                for k,v in self.getIconMap().items():
                    if searchCl(k,model):
                        pixmap = v                  
            if pixmap is not None:
                #print 'Pixmap is %s'%pixmap
                qpixmap = Qt.QPixmap(pixmap)
                if qpixmap.height()>.9*IMAGE_SIZE[1]: qpixmap=qpixmap.scaledToHeight(.9*IMAGE_SIZE[1])
                if qpixmap.width()>.9*IMAGE_SIZE[0]: qpixmap=qpixmap.scaledToWidth(.9*IMAGE_SIZE[0])
            else:
                qpixmap = taurus.qt.qtgui.resource.getPixmap(':/logo.png')
            
            self._image.setPixmap(qpixmap)
            self._state.setModel(model+'/state') # TODO: Tango-centric
            if hasattr(self,'_statelabel'): self._statelabel.setModel(model+'/state') # TODO: Tango-centric
            self._status.setModel(model+'/status') # TODO: Tango-centric
            try:
                self._attrsframe.clear()
                filters = get_regexp_dict(TaurusDevicePanel._attribute_filter,model,['.*'])
                if hasattr(filters,'keys'): filters = filters.items() #Dictionary!
                if filters and isinstance(filters[0],(list,tuple)): #Mapping
                    self._attrs = []
                    for tab,attrs in filters:
                        self._attrs.append(self.get_attrs_form(device=model,filters=attrs,parent=self))
                        self._attrsframe.addTab(self._attrs[-1],tab)
                else:
                    if self._attrs and isinstance(self._attrs,list): self._attrs = self._attrs[0]
                    self._attrs = self.get_attrs_form(device=model,form=self._attrs,filters=filters,parent=self)
                    if self._attrs: self._attrsframe.addTab(self._attrs,'Attributes')               
                if not TaurusDevicePanel.READ_ONLY:
                    self._comms = self.get_comms_form(model,self._comms,self)
                    if self._comms: self._attrsframe.addTab(self._comms,'Commands')
                if SPLIT_SIZES: self._splitter.setSizes(SPLIT_SIZES)
            except:
                self.warning( traceback.format_exc())
                qmsg = Qt.QMessageBox(Qt.QMessageBox.Critical,'%s Error'%model,'%s not available'%model,Qt.QMessageBox.Ok,self)
                qmsg.setDetailedText(traceback.format_exc())
                qmsg.show()
        except:
            self.warning(traceback.format_exc())
            qmsg = Qt.QMessageBox(Qt.QMessageBox.Critical,'%s Error'%model,'%s not available'%model,Qt.QMessageBox.Ok,self)
            qmsg.show()
        self.setWindowTitle(self.getModel())
        return
                    
    def detach(self):
        self.trace('In TaurusDevicePanel(%s).detach()'%self.getModel())
        _detached = []
        #long imports to avoid comparison problems in the isinstance below 
        import taurus.qt.qtgui.container
        import taurus.qt.qtgui.base
        def detach_recursive(obj):
            if obj in _detached: return
            if isinstance(obj,taurus.qt.qtgui.container.TaurusBaseContainer):
                for t in obj.taurusChildren():
                    detach_recursive(t)
            if obj is not self and isinstance(obj,taurus.qt.qtgui.base.TaurusBaseWidget):
                try:
                    if getattr(obj,'model',None):
                        #self.debug('detaching %s from %s'%(obj,obj.model))
                        obj.setModel([] if isinstance(obj,TaurusForm) else '')
                except:
                    self.warning('detach of %s failed!'%obj)
                    self.warning(traceback.format_exc())                    
            _detached.append(obj)
        detach_recursive(self)
        try:
            self._label.setText('')
            self._state.setModel('')
            if hasattr(self,'_statelabel'): self._statelabel.setModel('')
            self._status.setModel('')
            self._image.setPixmap(Qt.QPixmap())
        except:
            self.warning(traceback.format_exc())
        
    def get_attrs_form(self,device,form=None,filters=None,parent=None):
        filters = filters or get_regexp_dict(TaurusDevicePanel._attribute_filter,device,['.*'])
        self.trace( 'In TaurusDevicePanel.get_attrs_form(%s,%s)'%(device,filters))
        allattrs = sorted(str(a) for a in taurus.Device(device).get_attribute_list() if str(a).lower() not in ('state','status'))
        attrs = []
        for a in filters:
            for t in allattrs:
                if a and searchCl(a.strip(),t.strip()):
                    aname = '%s/%s' % (device,t)
                    if not aname in attrs:
                        attrs.append(aname)  
        if attrs:
            #self.trace( 'Matching attributes are: %s' % str(attrs)[:100])
            if form is None: form = TaurusForm(parent)
            elif hasattr(form,'setModel'): form.setModel([])
            ##Configuring the TauForm:
            form.setWithButtons(False)
            form.setWindowTitle(device)
            try: form.setModel(attrs)
            except Exception: self.warning('TaurusDevicePanel.ERROR: Unable to setModel for TaurusDevicePanel.attrs_form!!: %s'%traceback.format_exc())
            return form
        else: return None
    
    def get_comms_form(self,device,form=None,parent=None):
        self.trace( 'In TaurusDevicePanel.get_comms_form(%s)'%device)
        params = get_regexp_dict(TaurusDevicePanel._command_filter,device,[])
        if TaurusDevicePanel._command_filter and not params: #If filters are defined only listed devices will show commands
            self.debug('TaurusDevicePanel.get_comms_form(%s): By default an unknown device type will display no commands'% device)
            return None 
        if not form: 
            form = TaurusCommandsForm(parent)
        elif hasattr(form,'setModel'): 
            form.setModel('')
        try:
            form.setModel(device)
            if params: 
                form.setSortKey(lambda x,vals=[s[0].lower() for s in params]: vals.index(x.cmd_name.lower()) if str(x.cmd_name).lower() in vals else 100)
                form.setViewFilters([lambda c: str(c.cmd_name).lower() not in ('state','status') and any(searchCl(s[0],str(c.cmd_name)) for s in params)])
                form.setDefaultParameters(dict((k,v) for k,v in (params if not hasattr(params,'items') else params.items()) if v))
            for wid in form._cmdWidgets:
                if not hasattr(wid,'getCommand') or not hasattr(wid,'setDangerMessage'): continue
                if re.match('.*(on|off|init|open|close).*',str(wid.getCommand().lower())):
                    wid.setDangerMessage('This action may affect other systems!')
            #form._splitter.setStretchFactor(1,70)
            #form._splitter.setStretchFactor(0,30)
            form._splitter.setSizes([80,20])
        except Exception: 
            self.warning('Unable to setModel for TaurusDevicePanel.comms_form!!: %s'%traceback.format_exc())
        return form


def filterNonExported(obj):
    if not isinstance(obj, TangoDevInfo) or obj.exported():
        return obj
    return None


@UILoadable(with_ui='_ui')
class TaurusDevPanel(TaurusMainWindow):
    '''
    TaurusDevPanel is a Taurus Application inspired in Jive and Atk Panel.
    
    It Provides a Device selector and several dockWidgets for interacting and
    displaying information from the selected device.
    '''
    def __init__(self, parent=None, designMode = False):
        TaurusMainWindow.__init__(self, parent, designMode=designMode)
        self.loadUi()
        
        #setting up the device Tree. 
        #@todo: This should be done in the ui file when the TaurusDatabaseTree Designer plugin is available
        import taurus.qt.qtgui.tree
        TaurusDbTreeWidget = taurus.qt.qtgui.tree.TaurusDbTreeWidget

        self.deviceTree = TaurusDbTreeWidget(perspective=TaurusElementType.Device)
        self.deviceTree.getQModel().setSelectables([TaurusElementType.Member]) # TODO: Tango-centric
        #self.deviceTree.insertFilter(filterNonExported)
        self.setCentralWidget(self.deviceTree)        
        
        #needed because of a limitation in when using the useParentModel
        #property from designer and taurus parents are not the same as Qt Parents
        self._ui.taurusAttrForm.recheckTaurusParent()
        self._ui.taurusCommandsForm.recheckTaurusParent()
        
        #Add StateLed to statusBar
#        self.devStateLed = TaurusStateLed()
#        self.statusbar.addPermanentWidget(self.devStateLed)
#        self.devStateLed.setModel('/state')
#        self.devStateLed.setUseParentModel(True)
        
        #register subwidgets for configuration purposes 
        #self.registerConfigDelegate(self.taurusAttrForm)
        #self.registerConfigDelegate(self.deviceTree)
        self.registerConfigDelegate(self._ui.taurusCommandsForm)
        
        self.loadSettings()
        self.createActions()
        
        #self.addToolBar(self.basicTaurusToolbar())
        
        self.connect(self.deviceTree, Qt.SIGNAL("currentItemChanged"),self.onItemSelectionChanged)
                
        self.updatePerspectivesMenu()
        if not designMode:
            self.splashScreen().finish(self)
    
    def createActions(self):
        '''create actions '''
        #View Menu
        self.showAttrAction = self.viewMenu.addAction(self._ui.attrDW.toggleViewAction())
        self.showCommandsAction = self.viewMenu.addAction(self._ui.commandsDW.toggleViewAction())
        self.showTrendAction = self.viewMenu.addAction(self._ui.trendDW.toggleViewAction())

    def setTangoHost(self, host):
        '''extended from :class:setTangoHost'''
        TaurusMainWindow.setTangoHost(self, host)
        self.deviceTree.setModel(host)
        #self.deviceTree.insertFilter(filterNonExported)
        
    def onItemSelectionChanged(self, current, previous):
        itemData = current.itemData()
        if isinstance(itemData, TangoDevInfo): # TODO: Tango-centric
            self.onDeviceSelected(itemData)
        
    def onDeviceSelected(self, devinfo):
        devname = devinfo.name()
        msg = 'Connecting to "%s"...'%devname
        self.statusBar().showMessage(msg)
        #abort if the device is not exported
        if not devinfo.exported(): # TODO: Tango-centric
            msg = 'Connection to "%s" failed (not exported)'%devname
            self.statusBar().showMessage(msg)
            self.info(msg)
            Qt.QMessageBox.warning(self, "Device unreachable", msg)
            self.setModel('')
            return
        self.setDevice(devname)
        
    def setDevice(self,devname):
        #try to connect with the device
        self.setModel(devname)
        dev = self.getModelObj()
        state = dev.state()
        #test the connection
        if state == TaurusDevState.Ready:
            msg = 'Connected to "%s"'%devname
            self.statusBar().showMessage(msg)
            self._ui.attrDW.setWindowTitle('Attributes - %s'%devname)
            self._ui.commandsDW.setWindowTitle('Commands - %s'%devname)
        else:
            #reset the model if the connection failed
            msg = 'Connection to "%s" failed (state = %s)' % (devname,
                                                              state.name)
            self.statusBar().showMessage(msg)
            self.info(msg)
            Qt.QMessageBox.warning(self, "Device unreachable", msg)
            self.setModel('')
            
    @classmethod
    def getQtDesignerPluginInfo(cls):
        ret = TaurusMainWindow.getQtDesignerPluginInfo()
        ret['module'] = 'taurus.qt.qtgui.panel'
        return ret

#===============================================================================
# Launchers
#===============================================================================

def TaurusDevicePanelMain():
    '''A launcher for TaurusDevicePanel.'''
    import sys
    from taurus.qt.qtgui.application import TaurusApplication
    from taurus.core.util import argparse
    
    parser = argparse.get_taurus_parser()
    parser.set_usage("%prog [options] [devname [attrs]]")
    parser.set_description("Taurus Application inspired in Jive and Atk Panel")
    parser.add_option("", "--config-file", dest="config_file", default=None,
                  help="load a config file (TODO: document this option)") 
                      
    app = TaurusApplication(cmd_line_parser=parser,app_name="TaurusDevicePanel",
                            app_version=taurus.Release.version)
    args = app.get_command_line_args()
    options = app.get_command_line_options()
    
    w = TaurusDevicePanel()
    w.show()
    
    if len(args) == 0:
        from taurus.qt.qtgui.panel import TaurusModelChooser
        models, ok = TaurusModelChooser.modelChooserDlg(w, 
                                       selectables = [TaurusElementType.Member],
                                       singleModel= True )
        model = models[0] if ok and models else None
        filters = ''
    else:
        model = args[0]
        filters = args[1:]

    if options.config_file is not None:
        w.loadConfigFile(options.config_file)
    elif model and filters:
        w.setAttributeFilters({model:filters})

    w.setModel(model)
    
    sys.exit(app.exec_())             


def TaurusPanelMain():
    '''A launcher for TaurusPanel.'''
    ## NOTE: DON'T PUT TEST CODE HERE.
    ## THIS IS CALLED FROM THE LAUNCHER SCRIPT (<taurus>/scripts/tauruspanel)
    from taurus.qt.qtgui.application import TaurusApplication
    from taurus.core.util import argparse
    import sys
    
    parser = argparse.get_taurus_parser()
    parser.set_usage("%prog [options] [devname]")
    parser.set_description("Taurus Application inspired in Jive and Atk Panel")
    
    app = TaurusApplication(cmd_line_parser=parser,app_name="tauruspanel",
                            app_version=taurus.Release.version)
    args = app.get_command_line_args()
    options = app.get_command_line_options()
    
    w = TaurusDevPanel()
    
    if options.tango_host is None:
        options.tango_host = taurus.Authority().getNormalName()
    w.setTangoHost(options.tango_host)
    
    if len(args) == 1: 
        w.setDevice(args[0])
    
    w.show()
    
    sys.exit(app.exec_())
    


###############################################################################
    
if __name__ == "__main__":
    TaurusDevicePanelMain() <|MERGE_RESOLUTION|>--- conflicted
+++ resolved
@@ -120,18 +120,15 @@
 # TaurusDevicePanel class
 
 class TaurusDevicePanel(TaurusWidget):
-<<<<<<< HEAD
-     # TODO: Tango-centric (This whole class should be called TangoDevicePanel)
-     # TODO: a scheme-agnostic base class should be implemented
-=======
     '''
     TaurusDevPanel is a Taurus Application inspired in Jive and Atk Panel.
 
     It Provides a Device selector and a panel for displaying information from
     the selected device.
     '''
-
->>>>>>> 70384dea
+    # TODO: Tango-centric (This whole class should be called TangoDevicePanel)
+    # TODO: a scheme-agnostic base class should be implemented
+    
     READ_ONLY = False
     _attribute_filter = {} #A dictionary like {device_regexp:[attribute_regexps]}
     _command_filter = {} #A dictionary like {device_regexp:[(command_regexp,default_args)]}
