--- conflicted
+++ resolved
@@ -32,14 +32,9 @@
 raise NotImplementedError('Under Construction!')
 
 import taurus.core
-<<<<<<< HEAD
-from taurus.qt import Qt, Qwt5
+from taurus.external.qt import Qt, Qwt5
 from taurus.qt.qtgui.util.ui import UILoadable
 
-=======
-from taurus.external.qt import Qt, Qwt5
-from ui.ui_TaurusPlotConf import Ui_TaurusPlotConfDlg
->>>>>>> 77d319ab
 import curveprops
 try:
     import taurus.qt.qtgui.extra_nexus as extra_nexus
