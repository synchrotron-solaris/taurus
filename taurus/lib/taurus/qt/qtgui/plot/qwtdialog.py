#!/usr/bin/env python

#############################################################################
##
## This file is part of Taurus, a Tango User Interface Library
## 
## http://www.tango-controls.org/static/taurus/latest/doc/html/index.html
##
## Copyright 2011 CELLS / ALBA Synchrotron, Bellaterra, Spain
## 
## Taurus is free software: you can redistribute it and/or modify
## it under the terms of the GNU Lesser General Public License as published by
## the Free Software Foundation, either version 3 of the License, or
## (at your option) any later version.
## 
## Taurus is distributed in the hope that it will be useful,
## but WITHOUT ANY WARRANTY; without even the implied warranty of
## MERCHANTABILITY or FITNESS FOR A PARTICULAR PURPOSE.  See the
## GNU Lesser General Public License for more details.
## 
## You should have received a copy of the GNU Lesser General Public License
## along with Taurus.  If not, see <http://www.gnu.org/licenses/>.
##
#############################################################################

"""
qwtdialog.py: Dialogs for Taurusplot
"""

<<<<<<< HEAD
=======
from taurus.external.qt import Qt, Qwt5
>>>>>>> 77d319ab
import time

from taurus.qt import Qt, Qwt5
from taurus.qt.qtgui.util.ui import UILoadable


#class TaurusPlotConfigCapable:
#    """This class is aimed to act as an interface for class TaurusPlot. Every class that uses
#    TaurusPlotConfigDialog class (as TaurusPlot does) should inherit TaurusPlotConfigCapable class
#    and overwrite the methods defined below in order to avoid firing exceptions"""
#    def __init__(self, parent = None):
#        pass
#
#    def showConfigDialog(self):
#        raise NotImplementedError, "TaurusPlotConfigCapable: method showConfigDialog() not implemented in child class"
#
#    def setAxisScale(self,axis,min,max):
#        raise NotImplementedError, "TaurusPlotConfigCapable: method setAxisScale() not implemented in child class"
#
#    def setAxisAutoScale(self, axis=None):
#        raise NotImplementedError, "TaurusPlotConfigCapable: method setAxisAutoScale() not implemented in child class"
#
#    def setAxisScaleType(self, axis=None, scale=None):
#        raise NotImplementedError, "TaurusPlotConfigCapable: method setAxisScaleType() not implemented in child class"


@UILoadable(with_ui='ui')
class TaurusPlotConfigDialog(Qt.QDialog):
    """This class is used to build and manage the plot configuration dialog. It
    has been designed using the qt designer application, and then loaded to this
    widget. Hence, if you need to modify the dialog, you can use the
    TaurusPlotConfigDialog.ui file (under ui directory) to make it easier."""

    def __init__(self, parent=None, flags=Qt.Qt.WindowFlags()):
        self.parent = parent
        #if parent==None or not isinstance(parent, TaurusPlotConfigCapable):
        #    raise NotImplementedError, "Parent object doesn't implement TaurusPlotConfigCapable class"
        #call qt designer generated functions to initialize GUI
        Qt.QDialog.__init__(self, parent, flags)
        self.loadUi()
        
        #insert the CurvesAppearanceWidget 
        #(@TODO:must be changed to be done directly in the ui, but I couldn't make the widget available to TaurusDesigner)
        from curvesAppearanceChooserDlg import CurvesAppearanceChooser
        layout=Qt.QVBoxLayout()
        self.curvesAppearanceChooser=CurvesAppearanceChooser(None)
        layout.addWidget(self.curvesAppearanceChooser)
        self.ui.curveAppearanceGB.setLayout(layout)
        
        #set the values for the CurvesAppearanceChooser
        self.curvesAppearanceChooser.setCurves(self.parent.getCurveAppearancePropertiesDict())
        
        #insert valid values into mode combobox (linear or logarihtmic) and set selected one in combobox
        self.ui.xModeComboBox.insertItem(0,"Linear")
        self.ui.xModeComboBox.insertItem(1,"Logarithmic")
        self.ui.y1ModeComboBox.insertItem(0,"Linear")
        self.ui.y1ModeComboBox.insertItem(1,"Logarithmic")
        self.ui.y2ModeComboBox.insertItem(0,"Linear")
        self.ui.y2ModeComboBox.insertItem(1,"Logarithmic")

        #insert valid values into peaks combobox (max, min or both) and set selected one in combobox
        self.ui.peaksComboBox.insertItem(0,"Both")
        self.ui.peaksComboBox.insertItem(1,"Max")
        self.ui.peaksComboBox.insertItem(2,"Min")
        self.ui.peaksComboBox.insertItem(3,"None")
        
        #Init X axis group
        self.ui.xRangeCB.setVisible(False)
        self.ui.xLabelRange.setVisible(False)
        if self.parent.getXIsTime():
            # adapt the X axis group for time-based measurements 
            self.ui.xRangeCB.addItems(["",
                                         "1 m",
                                         "1 h",
                                         "1 d",
                                         "1 w",
                                         "30 d",
                                         "1 y"])            
            self.ui.xGroupBox.setTitle("Time") 
            self.ui.xLabelMin.setText("Start")
            self.ui.xLabelMax.setText("End")
            timetooltip="""It accepts both absolute data-times (e.g. "25/10/1917 21:45:01") \n"""\
                        """or relative ones with format <+|-><number><s|m|h|d|w|y> (e.g. "-12h").\n"""\
                        """The keyword "now" is also accepted."""
            self.ui.xEditMin.setToolTip(timetooltip)
            self.ui.xEditMax.setToolTip(timetooltip)
        else:
            # The default settings are ok for non-time plots
            self.ui.xEditMin.setValidator(Qt.QDoubleValidator(self)) 
            self.ui.xEditMax.setValidator(Qt.QDoubleValidator(self))
            self.ui.xRangeCB.setValidator(Qt.QDoubleValidator(self))
            self.ui.xRangeCB.addItems(["",
                                         "10",
                                         "100",
                                         "1000",
                                         "10000",
                                         "100000",
                                         "1000000"])
          
        self.ui.xDynScaleCheckBox.setChecked(self.parent.getXDynScale())
        auto=self.parent.axisAutoScale(Qwt5.QwtPlot.xBottom)
        self.ui.xAutoGroupBox.setChecked(not auto)
        
        self.setXDynScale(self.parent.getXDynScale()) #this call already initialises the edit boxes of the X axis
        self.ui.xDynScaleCheckBox.setVisible(self.parent.isXDynScaleSupported())
        
        #Init Y axes groups
        self._populateYAxisScales()
        self.ui.y1AutoGroupBox.setChecked(not self.parent.axisAutoScale(Qwt5.QwtPlot.yLeft))
        self.ui.y2AutoGroupBox.setChecked(not self.parent.axisAutoScale(Qwt5.QwtPlot.yRight))
        
        #set validators for Y min/max edits
        self.ui.y1EditMin.setValidator(Qt.QDoubleValidator(self))
        self.ui.y1EditMax.setValidator(Qt.QDoubleValidator(self))
        self.ui.y2EditMin.setValidator(Qt.QDoubleValidator(self))
        self.ui.y2EditMax.setValidator(Qt.QDoubleValidator(self))
        
        #populate initial axis mode (linear or logarithmic) values from plot. Warning!: we're using
        #qwt QwtPlot.axis enum type to relate our GUI combo name and qwt axis name (enum type).
        axes = [self.ui.y1ModeComboBox, self.ui.y2ModeComboBox, self.ui.xModeComboBox]
        for axis in range(len(axes)):
            scaleType = self.parent.axisScaleEngine(axis).transformation().type()
            if scaleType == Qwt5.QwtScaleTransformation.Linear:
                axes[axis].setCurrentIndex(0)
            elif scaleType == Qwt5.QwtScaleTransformation.Log10:
                axes[axis].setCurrentIndex(1)
            else:
                raise TypeError, "TaurusPlotConfigDialog::__init__(): unexpected axis scale type (linear or logarihtmic expected)"
        self.ui.xModeComboBox.setEnabled(not self.parent.getXIsTime())

        #determine which axes are visible
        if not self.parent.axisEnabled(Qwt5.QwtPlot.xBottom):
            self.ui.xGroupBox.setVisible(False)
            
        #populate initial peaks from parent
        if self.parent._showMaxPeaks and self.parent._showMinPeaks:
            self.ui.peaksComboBox.setCurrentIndex(0)
        elif self.parent._showMaxPeaks:
            self.ui.peaksComboBox.setCurrentIndex(1)
        elif self.parent._showMinPeaks:
            self.ui.peaksComboBox.setCurrentIndex(2)
        else:
            self.ui.peaksComboBox.setCurrentIndex(3)

        #connect signals
        self.connect(self.ui.buttonBox.button(Qt.QDialogButtonBox.Close), Qt.SIGNAL("clicked()"), self.hide)
        self.connect(self.ui.buttonBox.button(Qt.QDialogButtonBox.Apply), Qt.SIGNAL("clicked()"), self.apply)
        self.connect(self.ui.xAutoGroupBox,  Qt.SIGNAL("toggled (bool)"),self.toggledAutoScale)
        self.connect(self.ui.y1AutoGroupBox, Qt.SIGNAL("toggled (bool)"),self.toggledAutoScale)
        self.connect(self.ui.y2AutoGroupBox, Qt.SIGNAL("toggled (bool)"),self.toggledAutoScale)
#        self.connect(self.ui.xEditMin,  Qt.SIGNAL("returnPressed()"),self.apply)
#        self.connect(self.ui.xEditMax,  Qt.SIGNAL("returnPressed()"),self.apply)
#        self.connect(self.ui.y1EditMin, Qt.SIGNAL("returnPressed()"),self.apply)
#        self.connect(self.ui.y1EditMax, Qt.SIGNAL("returnPressed()"),self.apply)
#        self.connect(self.ui.y2EditMin, Qt.SIGNAL("returnPressed()"),self.apply)
#        self.connect(self.ui.y2EditMax, Qt.SIGNAL("returnPressed()"),self.apply)
        self.connect(self.ui.xModeComboBox, Qt.SIGNAL("currentIndexChanged(const QString&)"),self.modeComboChanged)
        self.connect(self.ui.xDynScaleCheckBox, Qt.SIGNAL("toggled (bool)"),self.setXDynScale)
        #self.connect(self.ui.xRangeCB, Qt.SIGNAL("currentIndexChanged(const QString&)"),self.apply)
        self.connect(self.ui.y1ModeComboBox, Qt.SIGNAL("currentIndexChanged(const QString&)"),self.modeComboChanged)
        self.connect(self.ui.y2ModeComboBox, Qt.SIGNAL("currentIndexChanged(const QString&)"),self.modeComboChanged)
        self.connect(self.ui.peaksComboBox, Qt.SIGNAL("currentIndexChanged(int)"),self.peaksComboChanged)
        #self.connect(self.curvesAppearanceChooser, Qt.SIGNAL("controlChanged"),self.apply) #"autoapply" mode for *all* the curve appearance controls
        self.connect(self.curvesAppearanceChooser.assignToY1BT, Qt.SIGNAL("clicked()"),self.setCurvesYAxis)
        self.connect(self.curvesAppearanceChooser.assignToY2BT, Qt.SIGNAL("clicked()"),self.setCurvesYAxis)
        self.connect(self.curvesAppearanceChooser.bckgndBT, Qt.SIGNAL("clicked()"),self.changeBackgroundColor)
        self.connect(self.curvesAppearanceChooser.changeTitlesBT, Qt.SIGNAL("clicked()"),self.onChangeTitles)
        self.connect(self.curvesAppearanceChooser.curvesLW, Qt.SIGNAL("CurveTitleEdited"),self.onCurveTitleEdited)
        
        #finally adjust size
        self.adjustSize()
    
    def _populateXAxisScales(self):
        xMin = self.parent.axisScaleDiv(Qwt5.QwtPlot.xBottom).lowerBound()
        xMax = self.parent.axisScaleDiv(Qwt5.QwtPlot.xBottom).upperBound()
        if self.parent.getXIsTime():
                self.ui.xEditMin.setText(time.strftime('%Y/%m/%d %H:%M:%S',time.localtime(int(xMin))))
                self.ui.xEditMax.setText(time.strftime('%Y/%m/%d %H:%M:%S',time.localtime(int(xMax))))
        else:
                self.ui.xEditMin.setText(str(xMin))
                self.ui.xEditMax.setText(str(xMax))
    
    def _populateYAxisScales(self, axis=None):
        if axis is None or axis==Qwt5.QwtPlot.yLeft:
            self.ui.y1EditMin.setText(str(self.parent.axisScaleDiv(Qwt5.QwtPlot.yLeft).lowerBound()))
            self.ui.y1EditMax.setText(str(self.parent.axisScaleDiv(Qwt5.QwtPlot.yLeft).upperBound()))
        if axis is None or axis==Qwt5.QwtPlot.yRight:
            self.ui.y2EditMin.setText(str(self.parent.axisScaleDiv(Qwt5.QwtPlot.yRight).lowerBound()))
            self.ui.y2EditMax.setText(str(self.parent.axisScaleDiv(Qwt5.QwtPlot.yRight).upperBound()))
    
    def deltatime2str(self,dt, fuzzy=False):
        '''converts a time diff in secs to a string.
        If fuzzy=True it returns an approx time diff in s, min, hours or days'''
        dt=float(dt)
        if not fuzzy:return "%g s"%dt
        if dt<2: return "%3.3g s"%dt
        elif dt<120 : return "%g s"%round(dt,0)
        elif dt<7200: return "%g m"%round(dt/60,0)
        elif dt<172800: return "%g h"%round(dt/3600,0)
        else: return "%g d"%round(dt/86400,0)
    
    def str2deltatime(self,strtime):
        '''Translates a time string to seconds
        examples of valid relative times are: "now", "NOW", "Now", "-1d", "3w", "- 3.6e3 s",...
        examples of non-valid relative times:, "now + 2h", "-5", "3H" (unit names are case-sensitive)
        '''
        strtime=str(strtime).strip()
        timeunits={'s':1, 'm':60, 'h':3600, 'd':3600*24, 'w': 3600*24*7, 'y':3600*24*365}
        if strtime.lower()=="now": return time.time()
        if strtime[-1] in timeunits.keys():
            try: return float(strtime[:-1])*timeunits[strtime[-1]]
            except Exception,e:
                print '[str2deltatime] No format could be applied to "%s"'%strtime
                return None
        else:
            print '[str2deltatime] Non-supported unit "%s"'%strtime[-1]
            return None
        
    def strtime2epoch(self,strtime):
        '''
        Translates a str into an epoch value. It accepts "absolute" time notation as well as
        "relative to current time notation" (by expliciting a "+" or "-" prefix)
        (see str2deltatime for relative time notation).
        
        examples of valid absolute times: "2008-3-25 14:21:59", "25/03/08 14:21", "03-25-2008",...
        
        It returns None if strtime couldn't be interpreted
        '''
        import time
        t=None
        strtime=str(strtime).strip()
        
        #try with relative time keywords
        if strtime[0] in ['+','-']:
            reltime=self.str2deltatime(strtime)
            if reltime is not None: return time.time()+reltime
            
        if strtime.lower()=="now": return time.time()
        
        #try with absolute time
        hour_fts = ['%H:%M:%S','%H:%M','']#,"%M'",'%S"'
        date_fts = ['%Y-%m-%d','%y-%m-%d','%Y/%m/%d','%y/%m/%d','%d-%m-%Y','%d/%m/%Y','%m-%d-%Y','%m/%d/%Y']
        
        tfs = []
        for d in date_fts:
            for h in hour_fts:
                if h:
                    tfs.append('%s %s'%(d,h))
                else:
                    tfs.append(d)
                    
        for tf in tfs:
            try:
                #print 'trying ',tf
                t = time.strptime(strtime,tf)
                if t[0]<1970:
                    lt = time.localtime()
                    #    (2008,  9,    23,  15,  44,   24,    1,   267, 1)
                    t = (lt[0],lt[1],lt[2],t[3],t[4],lt[5],lt[6],lt[7],lt[8])
                    break
            except Exception,e:
                pass
        if t:
            return time.mktime(t)
        else:
            print 'No format could be applied to "%s"'%strtime
            return None
        

    def validate(self):
        '''validates the inputs in the dialog.
        If validation is ok, it returns a tuple containing min/max values for each axis (None if they are autoscaled)
        If validation failed, it returns False.
        
        .. note::
            the values of the max/min boxes are already validated thanks to their attached QDoubleValidators
            (except for xMin/xMax in time Mode, but this case is handled by strtime2epoch)
        '''
        xMin=xMax=y1Min=y1Max=y2Min=y2Max=None
        
        #Validating X axis values
        xMin=self.parent.axisScaleDiv(Qwt5.QwtPlot.xBottom).lowerBound()
        xMax=self.parent.axisScaleDiv(Qwt5.QwtPlot.xBottom).upperBound()
        if self.ui.xDynScaleCheckBox.isChecked():
            if self.parent.getXIsTime():
                rg = abs(self.str2deltatime(str(self.ui.xRangeCB.currentText())))
                ok1= (rg is not None)
            else:
                try:
                    rg, ok1 = float(self.ui.xRangeCB.currentText()), True
                except:
                    rg, ok1 = 0.0, False
            xMin=xMax-rg
            if not ok1 or (xMin >= xMax):
                Qt.QMessageBox.warning(self, "Invalid parameters for X axis range")
                return False
        elif self.ui.xAutoGroupBox.isChecked():
            if self.parent.getXIsTime(): #time mode
                xMin = self.strtime2epoch(self.ui.xEditMin.text())
                xMax = self.strtime2epoch(self.ui.xEditMax.text())
                ok1= (xMin is not None)
                ok2= (xMax is not None)
            else: #XY mode
                try:
                    xMin, ok1 = float(self.ui.xEditMin.text()), True
                except:
                    xMin, ok1 = 0.0, False
                try:
                    xMax, ok2 = float(self.ui.xEditMax.text()), True
                except:
                    xMax, ok2 = 0.0, False
            if not (ok1 and ok2) or (xMin >= xMax):
                Qt.QMessageBox.warning(self, "Invalid parameters for X axis",
                                        "Min value must be strictly less than max value")
                return False
            
        #Validating Y1 axis values
        if self.ui.y1AutoGroupBox.isChecked():
            try:
                y1Min, ok1 = float(self.ui.y1EditMin.text()), True
            except:
                y1Min, ok1 = 0.0, False
            try:
                y1Max, ok2 = float(self.ui.y1EditMax.text()), True
            except:
                y1Max, ok2 = 0.0, False
            if not(ok1 and ok2) or (y1Min >= y1Max):
                Qt.QMessageBox.warning(self, "Invalid parameters for Y1 axis",
                                        "Min value must be strictly less than max value")
                return False
        
        #Validating Y2 axis values
        if self.ui.y2AutoGroupBox.isChecked():
            try:
                y2Min, ok1 = float(self.ui.y2EditMin.text()), True
            except:
                y2Min, ok1 = 0.0, False
            try:
                y2Max, ok2 = float(self.ui.y2EditMax.text()), True
            except:
                y2Max, ok2 = 0.0, False
            if not (ok1 and ok2) or (y2Min >= y2Max):
                Qt.QMessageBox.warning(self, "Invalid parameters for Y2 axis",
                                        "Min value must be strictly less than max value")
                return False
        
        #if we reached this point, the input is valid
        return (xMin,xMax,y1Min,y1Max,y2Min,y2Max)

    def apply(self):
        """This will apply the values set in the dialog. Note that some of them
        are not necessary to be set, since they're already are set when changing the item selected"""
        
        #Apply the changes from the curves Appearance widget (they are already validated).
        prop,names=self.curvesAppearanceChooser.onApply()
        self.parent.onCurveAppearanceChanged(prop,names)
                
        #validate the rest of the inputs
        v=self.validate()
        if not v: return
        xMin,xMax,y1Min,y1Max,y2Min,y2Max=v
        
        self.parent.setAxisScale(Qwt5.QwtPlot.xBottom,xMin, xMax)
        self.parent.setAxisScale(Qwt5.QwtPlot.yLeft, y1Min, y1Max)
        self.parent.setAxisScale(Qwt5.QwtPlot.yRight, y2Min, y2Max)
            
        self.parent._xMax,self.parent._xMin=xMax,xMin
            
    def toggledAutoScale(self, toggled):
        """This will catch the group boxes check/uncheck event, and will enable autoscale in case
        the event has been unchecking 'disable autoscale'"""
        #get and check who fired the signal
        groupBox = self.sender()
        if groupBox is None or not isinstance(groupBox, Qt.QGroupBox):
            self.error("TaurusPlotConfig::toggledAutoScale(): event is not recognized")
            return
        #set the axis autoscale in the corresponding axis
        if groupBox.objectName() == "xAutoGroupBox" and not toggled:
            self.parent.setAxisAutoScale(Qwt5.QwtPlot.xBottom)
        elif groupBox.objectName() == "y1AutoGroupBox" and not toggled:
            self.parent.setAxisAutoScale(Qwt5.QwtPlot.yLeft)
        elif groupBox.objectName() == "y2AutoGroupBox" and not toggled:
            self.parent.setAxisAutoScale(Qwt5.QwtPlot.yRight)

    def modeComboChanged(self, itemSelected):
        """This will catch the combo box selection change and will set the corresponding axis scale to
        the value passed as parameter"""
        #get and check who fired the signal
        comboBox = self.sender()
        if comboBox is None or not isinstance(comboBox, Qt.QComboBox):
            self.error("TaurusPlotConfig::modeComboChanged(): event is not recognized")
            return
        else:
                #set the scale for the corresponding axis
                if comboBox.objectName() == "xModeComboBox":
                    if not self.parent.getXIsTime():
                        self.parent.setAxisScaleType(Qwt5.QwtPlot.xBottom,itemSelected)
                elif comboBox.objectName() == "y1ModeComboBox":
                    self.parent.setAxisScaleType(Qwt5.QwtPlot.yLeft,itemSelected)
                elif comboBox.objectName() == "y2ModeComboBox":
                    self.parent.setAxisScaleType(Qwt5.QwtPlot.yRight,itemSelected)
                else:
                    self.error("TaurusPlotConfig::modeComboChanged() invalid axis: " + comboBox.objectName())
    
    def setXDynScale(self,checked):
        if checked:
            if self.parent.getXIsTime(): rg=self.deltatime2str(self.parent.getXAxisRange(),fuzzy=True)
            else: rg="%g"%self.parent.getXAxisRange()
            self.ui.xRangeCB.setEditText(rg)
            self.ui.xAutoGroupBox.setChecked(True) #disable autoscale for the X axis
        else:
            self._populateXAxisScales()
        self.parent.setXDynScale(checked)

    def peaksComboChanged(self, itemSelected):
        """This will catch the combo box selection change and will set the corresponding axis to
        show peaks"""
        if itemSelected == 0:
            maxPeak = minPeak = True
        elif itemSelected == 1:
            maxPeak = True
            minPeak = False
        elif itemSelected == 2:
            maxPeak = False
            minPeak = True
        else:
            maxPeak = minPeak = False
        self.parent.showMaxPeaks(maxPeak)
        self.parent.showMinPeaks(minPeak)
            
    def showCalendar(self,target):
        return
        self.qcalendar = Qt.QCalendarWidget()
        self.qcalendar.show()
    
    def setCurvesYAxis(self, curvesNamesList=None, axis=None):
        """ calls the parent's setCurvesYAxis method but it automatically determines the parameters if not given"""
        if curvesNamesList is None:
            curvesNamesList = self.curvesAppearanceChooser.getSelectedCurveNames()
        if axis is None:
            sender=self.sender()
            if sender is self.curvesAppearanceChooser.assignToY1BT:
                axis=Qwt5.QwtPlot.yLeft
            elif sender is self.curvesAppearanceChooser.assignToY2BT:
                axis=Qwt5.QwtPlot.yRight
            else:
                raise ValueError("Cannot determine axis from %s"%sender)        
        #call the parent's setCurvesYAxis()
        self.parent.setCurvesYAxis(curvesNamesList,axis)
        #update the axis scale edits
        self._populateYAxisScales(axis)
        
    def changeBackgroundColor(self):
        """Launches a dialog for choosing the parent's canvas background color"""
        plot = self.parent
        color = Qt.QColorDialog.getColor(plot.canvasBackground (), self)
        if Qt.QColor.isValid(color):
            plot.setCanvasBackground(color)
            plot.replot()
            
    def onChangeTitles(self):
        '''Calls The parent's changeCurvesTitlesDialog method, with the selected
        curves list as the parameter
        '''
        curveNamesList = self.curvesAppearanceChooser.getSelectedCurveNames()
        newTitlesDict = self.parent.changeCurvesTitlesDialog(curveNamesList=curveNamesList)
        self.curvesAppearanceChooser.updateTitles(newTitlesDict)
        
    def onCurveTitleEdited(self, name, newTitle):
        '''slot used when a curve title is edited
        
        :param name: (str) curve name
        :param name: (QString) new title
        '''
        newTitlesDict = self.parent.setCurvesTitle(newTitle, [name])
        self.curvesAppearanceChooser.updateTitles(newTitlesDict)<|MERGE_RESOLUTION|>--- conflicted
+++ resolved
@@ -27,13 +27,9 @@
 qwtdialog.py: Dialogs for Taurusplot
 """
 
-<<<<<<< HEAD
-=======
+import time
+
 from taurus.external.qt import Qt, Qwt5
->>>>>>> 77d319ab
-import time
-
-from taurus.qt import Qt, Qwt5
 from taurus.qt.qtgui.util.ui import UILoadable
 
 
