#!/usr/bin/env python
# -*- coding: utf-8 -*-

##############################################################################
##
## This file is part of Sardana
##
## http://www.tango-controls.org/static/sardana/latest/doc/html/index.html
##
## Copyright 2011 CELLS / ALBA Synchrotron, Bellaterra, Spain
##
## Sardana is free software: you can redistribute it and/or modify
## it under the terms of the GNU Lesser General Public License as published by
## the Free Software Foundation, either version 3 of the License, or
## (at your option) any later version.
##
## Sardana is distributed in the hope that it will be useful,
## but WITHOUT ANY WARRANTY; without even the implied warranty of
## MERCHANTABILITY or FITNESS FOR A PARTICULAR PURPOSE.  See the
## GNU Lesser General Public License for more details.
##
## You should have received a copy of the GNU Lesser General Public License
## along with Sardana.  If not, see <http://www.gnu.org/licenses/>.
##
##############################################################################

"""This package provides the spock generic utilities"""

__all__ = ['page', 'arg_split', 'get_gui_mode', 'get_pylab_mode',
           'get_color_mode', 'get_app',
           'get_shell', 'get_ipapi', 'get_config', 'get_editor', 'ask_yes_no',
           'spock_input',
           'translate_version_str2int', 'get_ipython_version',
           'get_ipython_version_number', 'get_python_version',
           'get_python_version_number', 'get_ipython_dir',
           'get_ipython_profiles',
           'get_pytango_version', 'get_pytango_version_number',
           'get_server_for_device', 'get_macroserver_for_door',
           'get_device_from_user', 'get_tango_db', 'get_tango_host_from_user',
           'print_dev_from_class', 'from_name_to_tango', 'clean_up',
           'get_taurus_core_version', 'get_taurus_core_version_number',
           'check_requirements', 'get_door', 'get_macro_server',
           'expose_magic', 'unexpose_magic', 'expose_variable',
           'expose_variables', 'unexpose_variable',
           'create_spock_profile', 'check_for_upgrade', 'get_args',
           'start', 'mainloop', 'run',
           'load_ipython_extension', 'unload_ipython_extension', 'load_config',
           'MSG_FAILED', 'MSG_FAILED_WR', 'MSG_R', 'MSG_ERROR',
           'MSG_DONE', 'MSG_OK']

__docformat__ = 'restructuredtext'

import sys
import os
import socket

import IPython
import IPython.core.magic
from IPython.core.page import page
from IPython.core.profiledir import ProfileDirError, ProfileDir
from IPython.core.application import BaseIPythonApplication
from IPython.core.interactiveshell import InteractiveShell
from IPython.utils.io import ask_yes_no as _ask_yes_no
from IPython.utils.path import get_ipython_dir
from IPython.utils.process import arg_split
from IPython.utils.coloransi import TermColors
from IPython.config.application import Application
from IPython.terminal.ipapp import TerminalIPythonApp, launch_new_instance

import taurus
#from taurus.core import Release as TCRelease

from taurus.core.taurushelper import Factory
from taurus.core.util.codecs import CodecFactory

# make sure Qt is properly initialized
from taurus.qt import Qt

from sardana.spock import exception
from sardana.spock import colors
from sardana.spock import release

SpockTermColors = colors.TermColors

requirements = {
#     module     minimum  recommended
    "IPython"     : ("0.11.0", "0.12.0"),
    "Python"      : ("2.6.0", "2.6.0"),
    "PyTango"     : ("7.2.0", "7.2.3"),
    "taurus.core" : ("3.0.0", "3.0.0")
}

ENV_NAME = "_E"

#-~-~-~-~-~-~-~-~-~-~-~-~-~-~-~-~-~-~-~-~-~-~-~-~-~-~-~-~-~-~-~-~-~-~-~-~-~-~-~-
# IPython utilities
#-~-~-~-~-~-~-~-~-~-~-~-~-~-~-~-~-~-~-~-~-~-~-~-~-~-~-~-~-~-~-~-~-~-~-~-~-~-~-~-

def get_gui_mode():
    return 'qt'

def get_pylab_mode():
    return get_app().pylab

def get_color_mode():
    return get_config().InteractiveShell.colors

def get_app():
    #return TerminalIPythonApp.instance()
    return Application.instance()

def get_shell():
    """Get the global InteractiveShell instance."""
    return get_app().shell

def get_ipapi():
    """Get the global InteractiveShell instance."""
    return InteractiveShell.instance()

def get_config():
    return get_app().config

def get_editor():
    return get_ipapi().editor

def ask_yes_no(prompt,default=None):
    """Asks a question and returns a boolean (y/n) answer.

    If default is given (one of 'y','n'), it is used if the user input is
    empty. Otherwise the question is repeated until an answer is given.

    An EOF is treated as the default answer.  If there is no default, an
    exception is raised to prevent infinite loops.

    Valid answers are: y/yes/n/no (match is not case sensitive)."""

    if default:
        prompt = '%s [%s]' % (prompt, default)
    return _ask_yes_no(prompt, default)

def spock_input(prompt='',  ps2='... '):
    return raw_input(prompt)

def translate_version_str2int(version_str):
    """Translates a version string in format x[.y[.z[...]]] into a 000000 number"""
    import math
    parts = version_str.split('.')
    i, v, l = 0, 0, len(parts)
    if not l: return v
    while i<3:
        try:
            v += int(parts[i])*int(math.pow(10,(2-i)*2))
            l -= 1
            i += 1
        except ValueError:
            return v
        if not l: return v
    return v

    try:
        v += 10000*int(parts[0])
        l -= 1
    except ValueError:
        return v
    if not l: return v

    try:
        v += 100*int(parts[1])
        l -= 1
    except ValueError:
        return v
    if not l: return v

    try:
        v += int(parts[0])
        l -= 1
    except ValueError:
        return v
    if not l: return v

def get_ipython_version():
    """Returns the current IPython version"""
    v = None
    try:
        try:
            v = IPython.Release.version
        except Exception:
            try:
                v = IPython.release.version
            except Exception, e2:
                print e2
    except Exception, e3:
        print e3
    return v

def get_ipython_version_number():
    """Returns the current IPython version number"""
    ipyver_str = get_ipython_version()
    if ipyver_str is None: return None
    return translate_version_str2int(ipyver_str)

def get_python_version():
    return '.'.join(map(str,sys.version_info[:3]))

def get_python_version_number():
    pyver_str = get_python_version()
    return translate_version_str2int(pyver_str)

def get_ipython_profiles(path=None):
    """list profiles in a given root directory"""
    if path is None:
        path = get_ipython_dir()
    files = os.listdir(path)
    profiles = []
    for f in files:
        full_path = os.path.join(path, f)
        if os.path.isdir(full_path) and f.startswith('profile_'):
            profiles.append(f.split('_',1)[-1])
    return profiles

#-~-~-~-~-~-~-~-~-~-~-~-~-~-~-~-~-~-~-~-~-~-~-~-~-~-~-~-~-~-~-~-~-~-~-~-~-~-~-~-
# PyTango utilities
#-~-~-~-~-~-~-~-~-~-~-~-~-~-~-~-~-~-~-~-~-~-~-~-~-~-~-~-~-~-~-~-~-~-~-~-~-~-~-~-

def get_pytango_version():
    try:
        import PyTango
        try:
            return PyTango.Release.version
        except:
            return '0.0.0'
    except:
        return None

def get_pytango_version_number():
    tgver_str = get_pytango_version()
    if tgver_str is None: return None
    return translate_version_str2int(tgver_str)

def get_server_for_device(device_name):
    db = get_tango_db()
    device_name = device_name.lower()
    server_list = db.get_server_list()
    for server in server_list:
        for dev in db.get_device_class_list(server)[::2]:
            if dev.lower() == device_name:
                return server
    return None

def get_macroserver_for_door(door_name):
    """Returns the MacroServer device name in the same DeviceServer as the
    given door device"""
    _, door_name, _ = from_name_to_tango(door_name)
    db = get_tango_db()
    door_name = door_name.lower()
    server_list = list(db.get_server_list('MacroServer/*'))
    server_list += list(db.get_server_list('Sardana/*'))
    server_devs = None
    for server in server_list:
        server_devs = db.get_device_class_list(server)
        devs, klasses = server_devs[0::2], server_devs[1::2]
        for dev in devs:
            if dev.lower() == door_name:
                for i, klass in enumerate(klasses):
                    if klass == 'MacroServer':
                        return "%s:%s/%s" % (db.get_db_host(), db.get_db_port(), devs[i])
    else:
        return None

def get_device_from_user(expected_class, dft = None):
    """Gets a device of the given device class from user input"""
    dft = print_dev_from_class(expected_class, dft)
    prompt = "%s name from the list" % expected_class
    if not dft is None:
        prompt += "[%s]" % dft
    prompt += "? "
    from_user = raw_input(prompt).strip() or dft

    name = ''
    try:
        full_name, name, _ = from_name_to_tango(from_user)
    except:
        print "Warning: the given %s does not exist" % expected_class
        return name

    try:
        db = get_tango_db()
        cl_name = db.get_class_for_device(name)
        class_correct = cl_name == expected_class
        if not class_correct:
            print "Warning: the given name is not a %s (it is a %s)"%(expected_class,cl_name)
    except Exception as e:
        print "Warning: unable to confirm if '%s' is valid" % name
        print str(e)
    return full_name

def get_tango_db():
    import PyTango
    tg_host = PyTango.ApiUtil.get_env_var("TANGO_HOST")

    db = None
    if tg_host is None:
        host,port = get_tango_host_from_user()
        tg_host = "%s:%d" % (host,port)
        os.environ["TANGO_HOST"] = tg_host
        db = PyTango.Database()
    else:
        try:
            db = PyTango.Database()
        except:
            # tg host is not valid. Find a valid one
            host,port = get_tango_host_from_user()
            tg_host = "%s:%d" % (host,port)
            os.environ["TANGO_HOST"] = tg_host

            db = PyTango.Database()
    return db

def get_tango_host_from_user():
    import PyTango
    while True:
        prompt = "Please enter a valid tango host (<host>:<port>): "
        from_user = raw_input(prompt).strip()

        try:
            host, port = from_user.split(':')
            try:
                port = int(port)
                try:
                    socket.gethostbyname(host)
                    try:
                        PyTango.Database(host, port)
                        return (host, port)
                    except:
                        exp = "No tango database found at %s:%d" % (host, port)
                except:
                    exp = "Invalid host name %s" % host
            except:
                exp = "Port must be a number > 0"
        except:
            exp = "Invalid tango host. Must be in format <host>:<port>"
        exp = "Invalid tango host. %s " % exp
        print exp

def print_dev_from_class(classname, dft = None):

    db = get_tango_db()
    pytg_ver = get_pytango_version_number()
    if pytg_ver >= 030004:
        server_wildcard = '*'
        try:
            exp_dev_list = db.get_device_exported_for_class(classname)
        except:
            exp_dev_list = []
    else:
        server_wildcard = '%'
        exp_dev_list = []

    res = None
    dev_list = db.get_device_name(server_wildcard,classname)
    tg_host = "%s:%s" % (db.get_db_host(),db.get_db_port())
    print "Available",classname,"devices from",tg_host,":"
    for dev in dev_list:
        _, name, alias = from_name_to_tango(dev)
        out = alias or name
        if alias: out += ' (a.k.a. %s)' % name
        out = "%-25s" % out
        if dev in exp_dev_list:
            out += " (running)"
        print out
        if dft:
            if dft.lower() == name.lower(): res = name
            elif not alias is None and dft.lower() == alias.lower(): res = alias

    return res

def from_name_to_tango(name):

    db = get_tango_db()

    alias = None

    c = name.count('/')
    # if the db prefix is there, remove it first
    if c == 3 or c == 1:
        name = name[name.index("/")+1:]

    elems = name.split('/')
    l = len(elems)

    if l == 3:
        try:
            alias = db.get_alias(name)
            if alias.lower() == 'nada':
                alias = None
        except:
            alias = None
    elif l == 1:
        alias = name
        name = db.get_device_alias(alias)
    else:
        raise Exception("Invalid device name '%s'" % name)

    full_name = "%s:%s/%s" % (db.get_db_host(), db.get_db_port(), name)
    return full_name, name, alias

#-~-~-~-~-~-~-~-~-~-~-~-~-~-~-~-~-~-~-~-~-~-~-~-~-~-~-~-~-~-~-~-~-~-~-~-~-~-~-~-
# taurus utilities
#-~-~-~-~-~-~-~-~-~-~-~-~-~-~-~-~-~-~-~-~-~-~-~-~-~-~-~-~-~-~-~-~-~-~-~-~-~-~-~-

def clean_up():
    taurus.Manager().cleanUp()

def get_taurus_core_version():
    try:
        import taurus
        return taurus.core.release.version
    except:
        import traceback
        traceback.print_exc()
        return '0.0.0'

def get_taurus_core_version_number():
    tgver_str = get_taurus_core_version()
    if tgver_str is None: return None
    return translate_version_str2int(tgver_str)

#-~-~-~-~-~-~-~-~-~-~-~-~-~-~-~-~-~-~-~-~-~-~-~-~-~-~-~-~-~-~-~-~-~-~-~-~-~-~-~-
# Requirements checking
#-~-~-~-~-~-~-~-~-~-~-~-~-~-~-~-~-~-~-~-~-~-~-~-~-~-~-~-~-~-~-~-~-~-~-~-~-~-~-~-

def check_requirements():
    r = requirements
    minPyTango, recPyTango = map(translate_version_str2int, r["PyTango"])
    minIPython, recIPython = map(translate_version_str2int, r["IPython"])
    minPython, recPython = map(translate_version_str2int, r["Python"])
    minTaurusCore, recTaurusCore = map(translate_version_str2int, r["taurus.core"])

    currPython = get_python_version_number()
    currIPython = get_ipython_version_number()
    currPyTango = get_pytango_version_number()
    currTaurusCore = get_taurus_core_version_number()

    errMsg = ""
    warnMsg = ""

    errPython, errIPython, errPyTango, errTaurusCore = False, False, False, False
    if currPython is None:
        errMsg += "Spock needs Python version >= %s. No python installation found\n" % requirements["Python"][0]
        errPython = True
    elif currPython < minPython:
        errMsg += "Spock needs Python version >= %s. Current version is %s\n" % (requirements["Python"][0], get_python_version())
        errPython = True

    if currIPython is None:
        errMsg += "Spock needs IPython version >= %s. No IPython installation found\n" % requirements["IPython"][0]
        errIPython = True
    elif currIPython < minIPython:
        errMsg += "Spock needs IPython version >= %s. Current version is %s\n" % (requirements["IPython"][0], get_ipython_version())
        errIPython = True

    if currPyTango is None:
        errMsg += "Spock needs PyTango version >= %s. No PyTango installation found\n" % requirements["IPython"][0]
        errPyTango = True
    elif currPyTango < minPyTango:
        errMsg += "Spock needs PyTango version >= %s. " % requirements["PyTango"][0]
        if currPyTango > 0:
            errMsg += "Current version is %s\n" % get_pytango_version()
        else:
            errMsg += "Current version is unknown (most surely too old)\n"
        errPyTango = True

    if currTaurusCore is None:
        errMsg += "Spock needs taurus.core version >= %s. No taurus.core installation found\n" % requirements["taurus.core"][0]
        errTaurusCore = True
    elif currTaurusCore < minTaurusCore:
        errMsg += "Spock needs taurus.core version >= %s. " % requirements["taurus.core"][0]
        if currTaurusCore > 0:
            errMsg += "Current version is %s\n" % get_taurus_core_version()
        else:
            errMsg += "Current version is unknown (most surely too old)\n"
        errTaurusCore = True

    # Warnings
    if not errPython and currPython < recPython:
        warnMsg += "Spock recommends Python version >= %s. Current version " \
                   "is %s\n" % (requirements["Python"][1],
                                get_python_version())

    if not errIPython and currIPython < recIPython:
        warnMsg += "Spock recommends IPython version >= %s. Current version " \
                   "is %s\n" % (requirements["IPython"][1],
                                get_ipython_version())

    if not errPyTango and currPyTango < recPyTango:
        warnMsg += "Spock recommends PyTango version >= %s. Current version " \
                   "is %s\n" % (requirements["PyTango"][1],
                                get_pytango_version())

    if not errTaurusCore and currTaurusCore < recTaurusCore:
        warnMsg += "Spock recommends taurus.core version >= %s. Current " \
                   "version is %s\n" % (requirements["taurus.core"][1],
                                        get_taurus_core_version())

    if errMsg:
        errMsg += warnMsg
        raise exception.SpockMissingRequirement, errMsg

    if warnMsg:
        raise exception.SpockMissingRecommended, warnMsg

    return True

def _get_dev(dev_type):
    spock_config = get_config().Spock
    taurus_dev = None
    taurus_dev_var = "_" + dev_type
    if hasattr(spock_config, taurus_dev_var):
        taurus_dev = getattr(spock_config, taurus_dev_var)
    if taurus_dev is None:
        dev_name = getattr(spock_config, dev_type + '_name')
        factory = Factory()
        taurus_dev = factory.getDevice(dev_name)
        import PyTango
        dev = PyTango.DeviceProxy(dev_name)
        setattr(spock_config, dev_type, dev)
        setattr(spock_config, taurus_dev_var, taurus_dev)
        shell = get_shell()
        dev_type_upper = dev_type.upper()
        shell.user_ns[dev_type_upper] = dev
        shell.user_ns["_" + dev_type_upper] = taurus_dev
    return taurus_dev

def get_door():
    return _get_dev('door')

def get_macro_server():
    return _get_dev('macro_server')

def _macro_completer(self, event):
    """Method called by the IPython autocompleter. It will determine possible
       values for macro arguments.
    """
    ms = get_macro_server()

    macro_name = event.command.lstrip('%')
    # calculate parameter index
    param_idx = len(event.line.split()) - 1
    if not event.line.endswith(' '): param_idx -= 1
    # get macro info
    info = ms.getMacroInfoObj(macro_name)
    # if macro doesn't have parameters return
    if param_idx < 0 or not info.hasParams() : return
    # get the parameter info
    possible_params = info.getPossibleParams(param_idx)
    # return the existing elements for the given parameter type
    if possible_params:
        res = []
        for param in possible_params:
            res.extend(ms.getElementNamesWithInterface(param['type']))
        return res

def expose_magic(name, fn, completer_func=_macro_completer):
    shell = get_shell()
    fn.old_magic = shell.define_magic(name, fn)
    fn.old_completer = completer_func

    if completer_func is None:
        return

    # enable macro param completion
    if completer_func is not None:
        shell.set_hook('complete_command', completer_func, str_key = name)
        shell.set_hook('complete_command', completer_func, str_key = '%'+name)

def unexpose_magic(name):
    shell = get_shell()
    mg_name = 'magic_' + name
    if hasattr(shell, mg_name):
        magic_fn  = getattr(shell, mg_name)
        delattr(shell, mg_name)
        if hasattr(magic_fn, 'old_magic') and magic_fn.old_magic is not None:
            expose_magic(name, magic_fn.old_magic, magic_fn.old_completer)

def expose_variable(name, value):
    get_shell().user_ns[name] = value

def expose_variables(d):
    get_shell().user_ns.update(d)

def unexpose_variable(name):
    user_ns = get_shell().user_ns
    del user_ns[name]

def create_spock_profile(userdir, dft_profile, profile, door_name=None):
    """Create a profile file from a profile template file """
    if not os.path.isdir(userdir):
        ProfileDir.create_profile_dir(userdir)
    p_dir = ProfileDir.create_profile_dir_by_name(userdir, profile)
    ###########################################################################
    # NOTE: BaseIPythonApplication.config_file_name.default_value should return
    # the config file name, but it returns an empty string instead (at least 
    # in some cases). For now, we give a hardcoded name if it is empty
    # TODO: Check why this is the case
    config_file_name = BaseIPythonApplication.config_file_name.default_value 
    config_file_name = config_file_name or 'ipython_config.py' 
    ###########################################################################
    abs_config_file_name = os.path.join(p_dir.location, config_file_name)
    create_config = True
    if os.path.isfile(abs_config_file_name):
        create_config = ask_yes_no("Spock configuration file already exists. "\
                                   "Do you wish to replace it?", default='y')
    if not create_config:
        return

    src_data = """\
\"\"\"Settings for Spock session\"\"\"

#
# Please do not delete the next lines has they are used to check the version
# number for possible upgrades
# spock_creation_version = {version}
# door_name = {door_name}
#

import PyTango.ipython
import sardana.spock.genutils
from sardana.spock.config import Spock

config = get_config()
config.Spock.macro_server_name = '{macroserver_name}'
config.Spock.door_name = '{door_name}'

load_subconfig('ipython_config.py', profile='default')
sardana.spock.load_config(config)

# Put any additional environment here and/or overwrite default sardana config
config.IPKernelApp.pylab = 'inline'

"""
    #
    # Discover door name
    #
    if door_name is None:
        door_name = get_device_from_user("Door", profile)
    else:
        full_door_name, door_name, _ = from_name_to_tango(door_name)
        door_name = full_door_name

    #
    # Discover macro server name
    #
    ms_name = get_macroserver_for_door(door_name)

    dest_data = src_data.format(version=release.version,
                                macroserver_name=ms_name,
                                door_name=door_name)

    sys.stdout.write('Storing %s in %s... ' % (config_file_name, p_dir.location))
    sys.stdout.flush()

    with file(abs_config_file_name, "w") as f:
        f.write(dest_data)
        f.close()
    sys.stdout.write(MSG_DONE + '\n')

def check_for_upgrade(ipy_profile_file, ipythondir, session, profile):
    # Check if the current profile is up to date with the spock version
    spock_profile_ver_str = '0.0.0'
    door_name = None

    # search for version and door inside the ipy_profile file
    for i, line in enumerate(ipy_profile_file):
        if i > 20 : break; # give up after 20 lines
        if line.startswith('# spock_creation_version = '):
            spock_profile_ver_str = line[line.index('=')+1:].strip()
        if line.startswith('# door_name = '):
            door_name = line[line.index('=')+1:].strip()

    # convert version from string to numbers
    spocklib_ver = translate_version_str2int(release.version)
    spock_profile_ver = translate_version_str2int(spock_profile_ver_str)

    if spocklib_ver == spock_profile_ver:
        return
    if spocklib_ver < spock_profile_ver:
        print '%sYour spock profile (%s) is newer than your spock version ' \
              '(%s)!' % (SpockTermColors.Brown, spock_profile_ver_str, release.version)
        print 'Please upgrade spock or delete the current profile %s' % SpockTermColors.Normal
        sys.exit(1)

    # there was no version track of spock profiles since spock 0.2.0 so change
    # the message
    if spock_profile_ver_str == '0.0.0':
        spock_profile_ver_str = '<= 0.2.0'
    msg = 'Your current spock door extension profile has been created with spock %s.\n' \
          'Your current spock door extension version is %s, therefore a profile upgrade is needed.\n' \
          % (spock_profile_ver_str, release.version)
    print msg
    prompt = 'Do you wish to upgrade now (warn: this will shutdown the current spock session) ([y]/n)? '
    r = raw_input(prompt) or 'y'
    if r.lower() == 'y':
        create_spock_profile(ipythondir, session, profile, door_name)
        sys.exit(0)

def get_args(argv):

    script_name = argv[0]
    _, session = os.path.split(script_name)
    script_name = os.path.realpath(script_name)

    macro_server = None
    door = None

    # Define the profile file
    profile = "spockdoor"
    try:
        for _, arg in enumerate(argv[1:]):
            if arg.startswith('--profile='):
                profile=arg[10:]
                break
        else:
            argv.append("--profile=" + profile)
    except:
        pass

    ipython_dir = get_ipython_dir()
    try:
        ProfileDir.find_profile_dir_by_name(ipython_dir, profile)
    except ProfileDirError:
        r = ''
        while not r in ('y','n'):
            prompt = 'Profile \'%s\' does not exist. Do you want to create '\
                     'one now ([y]/n)? ' % profile
            r = raw_input(prompt) or 'y'
        if r.lower() == 'y':
            create_spock_profile(ipython_dir, session, profile)
        else:
            sys.stdout.write('No spock door extension profile was created. Starting normal spock...\n')
            sys.stdout.flush()
            profile = ''

    # inform the shell of the profile it should use
    if not '--profile=' in argv and profile:
        argv.append('--profile=' + profile)

    user_ns = { 'MACRO_SERVER_NAME' : macro_server,
                'DOOR_NAME'         : door,
                'PROFILE'           : profile }

    return user_ns

#-~-~-~-~-~-~-~-~-~-~-~-~-~-~-~-~-~-~-~-~-~-~-~-~-~-~-~-~-~-~-~-~-~-~-~-~-~-~-~-
# Useful constants
#-~-~-~-~-~-~-~-~-~-~-~-~-~-~-~-~-~-~-~-~-~-~-~-~-~-~-~-~-~-~-~-~-~-~-~-~-~-~-~-

MSG_G = '[%s%%s%s]' % (SpockTermColors.Green, SpockTermColors.Normal)
MSG_R = '[%s%%s%s]' % (SpockTermColors.Red, SpockTermColors.Normal)
MSG_FAILED = MSG_R % 'FAILED'
MSG_FAILED_WR = MSG_R % 'FAILED: %s'
MSG_ERROR  = MSG_R % 'ERROR'
MSG_DONE   = MSG_G % 'DONE'
MSG_OK     = MSG_G % 'OK'

#-~-~-~-~-~-~-~-~-~-~-~-~-~-~-~-~-~-~-~-~-~-~-~-~-~-~-~-~-~-~-~-~-~-~-~-~-~-~-~-
# initialization methods
#-~-~-~-~-~-~-~-~-~-~-~-~-~-~-~-~-~-~-~-~-~-~-~-~-~-~-~-~-~-~-~-~-~-~-~-~-~-~-~-

def init_taurus():
    # the CodecFactory is not thread safe. There are two attributes who will
    # request for it in the first event at startup in different threads
    # therefore this small hack: make sure CodecFactory is initialized.
    CodecFactory()

    factory = Factory()

    import sardana.spock.spockms
    macroserver = sardana.spock.spockms

    factory.registerDeviceClass('MacroServer', macroserver.SpockMacroServer)

    mode = get_gui_mode()
    if mode == 'qt':
        factory.registerDeviceClass('Door', macroserver.QSpockDoor)
    else:
        factory.registerDeviceClass('Door', macroserver.SpockDoor)


def load_ipython_extension(ipython):
    import sardana.spock.magic
    magic = sardana.spock.magic

    init_taurus()

    config = ipython.config
    user_ns = ipython.user_ns
    user_ns['MACRO_SERVER_NAME'] = config.Spock.macro_server_name
    user_ns['MACRO_SERVER_ALIAS'] = config.Spock.macro_server_alias
    user_ns['DOOR_NAME'] = config.Spock.door_name
    user_ns['DOOR_ALIAS'] = config.Spock.door_alias
    user_ns['DOOR_STATE'] = ""

    #shell.set_hook('late_startup_hook', magic.spock_late_startup_hook)
    ipython.set_hook('pre_prompt_hook', magic.spock_pre_prompt_hook)

    #if ip.IP.alias_table.has_key('mv'):
    #    del ip.IP.alias_table['mv']

    door = get_door()
    macro_server = get_macro_server()

    # Initialize the environment
    expose_variable(ENV_NAME, macro_server.getEnvironment())
    
    new_style_magics = hasattr(IPython.core.magic, 'Magics') and hasattr(IPython.core.magic, 'magics_class')
    
    if new_style_magics:
        @IPython.core.magic.magics_class
        class Sardana(IPython.core.magic.Magics):
            debug = IPython.core.magic.line_magic(magic.debug)
            www = IPython.core.magic.line_magic(magic.www)
            post_mortem = IPython.core.magic.line_magic(magic.post_mortem)
            spsplot = IPython.core.magic.line_magic(magic.post_mortem)
            macrodata = IPython.core.magic.line_magic(magic.macrodata)
            edmac = IPython.core.magic.line_magic(magic.edmac)
            showscan = IPython.core.magic.line_magic(magic.showscan)
            expconf = IPython.core.magic.line_magic(magic.expconf)
        
        ipython.register_magics(Sardana)
    else:
        expose_magic('debug', magic.debug, magic.debug_completer)
        expose_magic('www', magic.www, magic.www_completer)
        expose_magic('post_mortem', magic.post_mortem, magic.post_mortem_completer)
        expose_magic('spsplot', magic.spsplot, None)
        expose_magic('macrodata', magic.macrodata, None)
        expose_magic('edmac', magic.edmac, None)
        expose_magic('showscan', magic.showscan, None)
        expose_magic('expconf', magic.expconf, None)

    door.setConsoleReady(True)

def unload_ipython_extension(ipython):
    pass

def load_config(config):
    spockver = release.version
    pyver = get_python_version()
    ipyver = get_ipython_version()
    pytangover = get_pytango_version()
    tauruscorever = get_taurus_core_version()

    door = config.Spock.door_name

    if not hasattr(config.Spock, 'macro_server_name'):
        macro_server = get_macroserver_for_door(door)
    else:
        macro_server = config.Spock.macro_server_name

    full_door_tg_name, door_tg_name, door_tg_alias = from_name_to_tango(door)
    door_alias = door_tg_alias or door_tg_name
    full_ms_tg_name, ms_tg_name, ms_tg_alias = from_name_to_tango(macro_server)
    ms_alias = ms_tg_alias or ms_tg_name

    config.Spock.macro_server_name = full_ms_tg_name
    config.Spock.door_name = full_door_tg_name
    config.Spock.macro_server_alias = ms_alias
    config.Spock.door_alias = door_alias

    d = { "version" : spockver,
          "pyver" : pyver,
          "ipyver" : ipyver,
          "pytangover" : pytangover,
          "taurusver" : tauruscorever,
          #"profile" : ip.user_ns["PROFILE"],
          "door" : door_alias }

    d.update(TermColors.__dict__)

    gui_mode = get_gui_mode()

    banner = """\
%(Purple)sSpock %(version)s%(Normal)s -- An interactive laboratory application.

help      -> Spock's help system.
object?   -> Details about 'object'. ?object also works, ?? prints more.
"""
    banner = banner % d
    banner = banner.format(**d)

    ipy_ver = get_ipython_version_number()

    # ------------------------------------
    # Application
    # ------------------------------------
    app = config.Application
    app.log_level = 30

    # ------------------------------------
    # BaseIPythonApplication
    # ------------------------------------
    i_app = config.BaseIPythonApplication
    extensions = getattr(i_app, 'extensions', [])
    extensions.extend(["PyTango.ipython", "sardana.spock"])
    i_app.extensions = extensions

    # ------------------------------------
    # InteractiveShell
    # (IPython.core.interactiveshell)
    # ------------------------------------
    i_shell = config.InteractiveShell
    i_shell.autocall = 0
    i_shell.automagic = True
    i_shell.color_info = True
    i_shell.colors = 'Linux'
    i_shell.deep_reload = True
    i_shell.confirm_exit = False

    if ipy_ver >= 1200:
        # ------------------------------------
        # PromptManager (ipython >= 0.12)
        # ------------------------------------
        prompt = config.PromptManager
        prompt.in_template = '{DOOR_ALIAS} [\\#]: '
        prompt.in2_template = '   .\\D.: '
        prompt.out_template = 'Result [\\#]: '
        prompt.color_scheme = 'Linux'
    else:
        # (Deprecated in ipython >= 0.12 use PromptManager.in_template)
        i_shell.prompt_in1 = config.Spock.door_alias + ' [\\#]: '

        # (Deprecated in ipython >= 0.12 use PromptManager.in2_template)
        i_shell.prompt_in2 = '   .\\D.: '

        # (Deprecated in ipython >= 0.12 use PromptManager.out_template)
        i_shell.prompt_out = 'Result [\\#]: '

        # (Deprecated in ipython >= 0.12 use PromptManager.justify)
        i_shell.prompts_pad_left = True

    # ------------------------------------
    # IPCompleter
    # ------------------------------------
    completer = config.IPCompleter
    completer.omit__names = 2
    completer.greedy = False

    # ------------------------------------
    # InteractiveShellApp
    # ------------------------------------
    i_shell_app = config.InteractiveShellApp
    i_shell_app.ignore_old_config = True

    # ------------------------------------
    # TerminalIPythonApp: options for the IPython terminal (and not Qt Console)
    # ------------------------------------
    term_app = config.TerminalIPythonApp
    term_app.display_banner = True
    term_app.gui = gui_mode
    term_app.pylab='qt'
    #term_app.nosep = False
    #term_app.classic = True

    # ------------------------------------
    # IPKernelApp: options for the  Qt Console
    # ------------------------------------
    #kernel_app = config.IPKernelApp
    ipython_widget = config.IPythonWidget
    ipython_widget.in_prompt  = ' Spock [<span class="in-prompt-number">%i</span>]: '
    ipython_widget.out_prompt = 'Result [<span class="out-prompt-number">%i</span>]: '
    ipython_widget.input_sep = '\n'
    ipython_widget.output_sep = ''
    ipython_widget.output_sep2 = ''
    ipython_widget.enable_calltips = True
    if ipy_ver >= 1300:
        ipython_widget.gui_completion = 'droplist'
    else:
        ipython_widget.gui_completion = True
    ipython_widget.ansi_codes = True
    ipython_widget.paging = 'inside'
    #ipython_widget.pylab = 'inline'

    # ------------------------------------
    # ConsoleWidget
    # ------------------------------------
    # console_widget = config.ConsoleWidget

    # ------------------------------------
    # FrontendWidget
    # ------------------------------------
    frontend_widget = config.FrontendWidget
    frontend_widget.banner = banner

    # ------------------------------------
    # TerminalInteractiveShell
    # ------------------------------------
    term_i_shell = config.TerminalInteractiveShell
    term_i_shell.autocall = 2
    term_i_shell.automagic = True
    #term_i_shell.editor = 'gedit'
    #term_i_shell.editor = 'nano'

    term_i_shell.banner1 = banner
    term_i_shell.banner2 = "Connected to " + door_alias + "\n"
    #term_app.banner1 = banner
    #term_app.banner2 = "Connected to " + door_alias + "\n"

    # ------------------------------------
    # InlineBackend
    # ------------------------------------
    inline_backend = config.InlineBackend
    inline_backend.figure_format = 'svg'

    # ------------------------------------
    # InteractiveShellEmbed
    # ------------------------------------
    #i_shell_embed = config.InteractiveShellEmbed

    # ------------------------------------
    # NotebookApp
    # ------------------------------------
    #notebook_app = config.NotebookApp

    # ------------------------------------
    # NotebookManager
    # ------------------------------------
    #notebook_manager = config.NotebookManager

    # ------------------------------------
    # ZMQInteractiveShell
    # ------------------------------------
    #zmq_i_shell = config.ZMQInteractiveShell

    # Tell console everything is ready.
    config.Spock.ready = True
    return config

def start(user_ns=None):
    # Make sure the log level is changed to warning
    CodecFactory()
    taurus.setLogLevel(taurus.Warning)

    try:
        check_requirements()
    except exception.SpockMissingRequirement, requirement:
        print str(requirement)
        sys.exit(-1)
    except exception.SpockMissingRecommended, recommended:
        print str(recommended)

    user_ns = user_ns or {}
    try:
        user_ns.update(get_args(sys.argv))
    except exception.SpockException, e:
        print e.message
        print 'Starting normal IPython console'
    except KeyboardInterrupt:
        print "\nUser pressed Ctrl+C. Exiting..."
        sys.exit()
    except Exception, e:
        print 'spock exited with an unmanaged exception: %s' % str(e)
        sys.exit(-2)

    app = TerminalIPythonApp.instance()
    app.initialize()
    #config = get_config()
    return app

def mainloop(app=None, user_ns=None):
    if app is None:
        app = start(user_ns)
    app.start()

def prepare_input_handler():
    # initialize input handler as soon as possible
    import sardana.spock.inputhandler
    _ = sardana.spock.inputhandler.InputHandler()


def prepare_cmdline(argv=None):
    if argv is None:
        argv = sys.argv

    script_name = argv[0]
    _, session = os.path.split(script_name)
    script_name = os.path.realpath(script_name)

    # Define the profile file
    profile, append_profile = "spockdoor", True
    try:
        # in ipython the last option in the list takes precedence
        # so reversing order for searching of the profile 
        reversed_argv = reversed(argv[1:])
        for _, arg in enumerate(reversed_argv):
            if arg.startswith('--profile='):
                profile=arg[10:]
                append_profile = False
                break
    except:
        pass

    ipython_dir = get_ipython_dir()
    try:
        ProfileDir.find_profile_dir_by_name(ipython_dir, profile)
    except ProfileDirError:
        r = ''
        while not r in ('y', 'n'):
            prompt = "Profile '%s' does not exist. Do you want to create "\
                     "one now ([y]/n)? " % profile
            r = raw_input(prompt) or 'y'
        if r.lower() == 'y':
            create_spock_profile(ipython_dir, session, profile)
        else:
            sys.stdout.write('No spock profile was created. '
                             'Starting ipython with default profile...\n')
            sys.stdout.flush()
            # removing all options refering to profile
            for _, arg in enumerate(argv[1:]):
                if arg.startswith('--profile='):
                    argv.remove(arg)
            return

    if append_profile:
        argv.append("--profile=" + profile)


def run():

    try:
        from IPython.utils.traitlets import Unicode
        from IPython.qt.console.rich_ipython_widget import RichIPythonWidget
        
        class SpockConsole(RichIPythonWidget):

            banner = Unicode(config=True)

            def _banner_default(self):
                config = get_config()
                return config.FrontendWidget.banner

<<<<<<< HEAD
    import IPython.qt.console.qtconsoleapp
    IPythonQtConsoleApp = IPython.qt.console.qtconsoleapp.IPythonQtConsoleApp
    IPythonQtConsoleApp.widget_factory = SpockConsole
    # Set spock version
    import sardana.spock
    IPythonQtConsoleApp.version.default_value = sardana.spock.release.version

=======
        import IPython.qt.console.qtconsoleapp
        IPythonQtConsoleApp = IPython.qt.console.qtconsoleapp.IPythonQtConsoleApp
        IPythonQtConsoleApp.widget_factory = SpockConsole
    except ImportError:
        pass
>>>>>>> 0c57d68b

    try:
        check_requirements()
    except exception.SpockMissingRequirement, requirement:
        print str(requirement)
        sys.exit(-1)
    except exception.SpockMissingRecommended, recommended:
        print str(recommended)
    
    prepare_input_handler()
    prepare_cmdline()

    launch_new_instance()
<|MERGE_RESOLUTION|>--- conflicted
+++ resolved
@@ -1137,21 +1137,12 @@
                 config = get_config()
                 return config.FrontendWidget.banner
 
-<<<<<<< HEAD
-    import IPython.qt.console.qtconsoleapp
-    IPythonQtConsoleApp = IPython.qt.console.qtconsoleapp.IPythonQtConsoleApp
-    IPythonQtConsoleApp.widget_factory = SpockConsole
-    # Set spock version
-    import sardana.spock
-    IPythonQtConsoleApp.version.default_value = sardana.spock.release.version
-
-=======
         import IPython.qt.console.qtconsoleapp
         IPythonQtConsoleApp = IPython.qt.console.qtconsoleapp.IPythonQtConsoleApp
         IPythonQtConsoleApp.widget_factory = SpockConsole
+        IPythonQtConsoleApp.version.default_value = release.version
     except ImportError:
         pass
->>>>>>> 0c57d68b
 
     try:
         check_requirements()
